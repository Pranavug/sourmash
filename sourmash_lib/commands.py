--- conflicted
+++ resolved
@@ -535,15 +535,12 @@
     parser.add_argument('--threshold', default=0.08, type=float)
     parser.add_argument('--save-matches', type=argparse.FileType('wt'))
     parser.add_argument('--best-only', action='store_true')
-<<<<<<< HEAD
     parser.add_argument('-n', '--num-results', default=3, type=int)
     parser.add_argument('--containment', action='store_true')
     parser.add_argument('--scaled', type=float,
                         help='downsample query to this scaled factor')
-=======
     parser.add_argument('-o', '--output', type=argparse.FileType('wt'))
     parser.add_argument('--csv', type=argparse.FileType('wt'))
->>>>>>> 0076a5cb
 
     sourmash_args.add_ksize_arg(parser, DEFAULT_K)
     sourmash_args.add_moltype_args(parser)
@@ -625,9 +622,7 @@
         pct = '{:.1f}%'.format(similarity*100)
         print_results('{:>6}       {}', pct, query.name())
 
-<<<<<<< HEAD
     # save matching signatures upon request
-=======
     if args.output:
         for (similarity, query) in results:
             print('{:.2f} {}'.format(similarity, query.name()), file=args.output)
@@ -642,7 +637,6 @@
             w.writerow(dict(fraction=frac, name=leaf_sketch.name(),
                             sketch_kmers=cardinality))
 
->>>>>>> 0076a5cb
     if args.save_matches:
         outname = args.save_matches.name
         notify('saving all matches to "{}"', outname)
