--- conflicted
+++ resolved
@@ -290,7 +290,6 @@
         print(status, out, err)
         assert '1 matches; showing 3:' in out
 
-<<<<<<< HEAD
 
 def test_do_sourmash_sbt_search():
     with utils.TempDirectory() as location:
@@ -366,7 +365,4 @@
                                            in_directory=location)
         print(out)
 
-        assert testdata1 in out
-
-=======
->>>>>>> d5f77fa1
+        assert testdata1 in out