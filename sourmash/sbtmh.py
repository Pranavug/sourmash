from __future__ import print_function
from __future__ import division

from io import BytesIO, TextIOWrapper
import sys

from .sbt import Leaf, Node, SBT, GraphFactory
from . import signature
from .logging import notify



def load_sbt_index(filename, print_version_warning=True):
    "Load and return an SBT index."
    return SBT.load(filename, leaf_loader=SigLeaf.load,
                    print_version_warning=print_version_warning)


def create_sbt_index(bloom_filter_size=1e5, n_children=2, not_localized=False):
    "Create an empty SBT index."
    factory = GraphFactory(1, bloom_filter_size, 4)
    if not_localized or n_children != 2:
        if n_children != 2:
            notify("n_children != 2 in tree, defaulting to non-localized sequence "
                   "bloom tree (SBT) index")
        tree = SBT(factory, d=n_children)
    else:
        tree = LocalizedSBT(factory, d=n_children)
    return tree


def search_sbt_index(tree, query, threshold):
    """\
    Search an SBT index `tree` with signature `query` for matches above
    `threshold`.

    Usage:

        for match_sig, similarity in search_sbt_index(tree, query, threshold):
           ...
    """
    for leaf in tree.find(search_minhashes, query, threshold, unload_data=True):
        similarity = query.similarity(leaf.data)
        yield leaf.data, similarity


class SigLeaf(Leaf):
    def __str__(self):
        return '**Leaf:{name} -> {metadata}'.format(
                name=self.name, metadata=self.metadata)

    def save(self, path):
        # this is here only for triggering the property load
        # before we reopen the file (and overwrite the previous
        # content...)
        self.data

        buf = BytesIO()
        with TextIOWrapper(buf) as out:
            signature.save_signatures([self.data], out)
            out.flush()
            return self.storage.save(path, buf.getvalue())

    def update(self, parent):
        mh = self.data.minhash
        for v in mh.get_mins():
            parent.data.count(v)
        min_n_below = parent.metadata.get('min_n_below', sys.maxsize)
        min_n_below = min(len(mh), min_n_below)

        if min_n_below == 0:
            min_n_below = 1

        parent.metadata['min_n_below'] = min_n_below

    @property
    def data(self):
        if self._data is None:
            buf = BytesIO(self.storage.load(self._path))
            self._data = signature.load_one_signature(buf)
        return self._data

    @data.setter
    def data(self, new_data):
        self._data = new_data


class LocalizedSBT(SBT):
    """An SBT implementation which inserts new leaves next to most similar existing leaf

    In this Sequence Bloom Tree (SBT) implementation, the default node is a Bloom Filter
    (like the original implementation), and the leaves are MinHash leaf class (in the
    sourmash.sbtmh.SigLeaf class). This is called "localized" because leaves that are
    similar to one another are constrained to sharing parents.

    Parameters
    ----------
    factory: Factory
        Callable for generating new datastores for internal nodes.
    d: int
        Number of children for each internal node. Defaults to 2 (a binary tree).
        Currently only implemented for d=2, binary trees
    storage: Storage, default: None
        A Storage is any place where we can save and load data for the nodes.
        If set to None, will use a FSStorage.

    Notes
    -----
    We use two dicts to store the tree structure: One for the internal nodes,
    and another for the leaves (datasets).
    """

    def __init__(
            self,
            factory,
            d=2,
            storage=None,
            track_abundance=False,
            do_containment=False
    ):
        if d != 2:
<<<<<<< HEAD
            raise NotImplementedError(
                "LocalizedSBT is only implemented for when the "
                "number of children is 2, d=2"
            )
=======
            raise NotImplementedError("LocalizedSBT is only implemented for when the "
                                      "number of children is 2, d=2")
>>>>>>> 338fbacc
        super().__init__(factory=factory, d=d, storage=storage)
        self.track_abundance = track_abundance
        self.ignore_abundance = not self.track_abundance
        self.do_containment = do_containment

    def find_most_similar_leaf(self, node):
            search_results = self.search(
                node.data,
                threshold=sys.float_info.epsilon,
                best_only=True,
                ignore_abundance=self.ignore_abundance,
                do_containment=self.do_containment,
                return_leaf=True
            )
            if len(search_results) == 1:
                best_result = search_results.pop()
            elif search_results:
                # Use the computed similarity to pick the best result
                # Note: if there are ties, this takes the first one (I think)
                best_result = max(search_results, key=lambda x: x[0])
            else:
                # no similarity overlap found; search_results empty
                best_result = None

            return best_result

    def compare_child_leaves(self, children, most_similar_leaf):
        # if most similar node has two children already, return node
        # of least similar child (displaced)
        # Get the leaf information of the other child
        if most_similar_leaf == children[0].node:
            other_child = children[1]
        elif most_similar_leaf == children[1].node:
            other_child = children[0]
        else:
            raise ValueError(
                "Neither children in node show up as most similar"
                " leaf. Something weird happened in search."
            )

        return other_child

    def get_child_nodes(self, children):
        return [c.node for c in children]

    def check_if_all_sigleafs(self, child_nodes):
        return all(
            isinstance(x, SigLeaf)
            for x in child_nodes
        )

    def get_siblings(self, grandparent, most_similar_parent):
        return [
            x for x in self.children(grandparent.pos)
            if x != most_similar_parent
        ]
        
    def new_node_pos(self, node):
        if not self._nodes:
            self.next_node = 1
            return 0

        if not self._leaves:
            self.next_node = 2
            return 1
        # Not an empty tree, can search

        # TODO: There is probably a way better way to write this logic - @olgabot
        if isinstance(node, SigLeaf):
            best_result = self.find_most_similar_leaf(node)

            if not best_result:
                # if no results return next_available node
                self.next_node = self._insert_next_position(self.next_node)
                return self.next_node
            
            new_leaf_similarity, most_similar_leaf, most_similar_pos = best_result

            # Get parent of the most similar node
            most_similar_parent = self.parent(most_similar_pos)

            # If the parent has one child: easy, insert the new child here
            children = self.children(most_similar_parent.pos)
            if children[1].node is None:
                # Use the default next node position
                self.next_node = self._insert_next_position(self.next_node)
                return self.next_node
            else:
                # If parent has two children, check if the other child is more similar
                # to the most_similar_leaf --> then no displacement is necessary
                other_child = self. get_sibling_of_similar_leaf(children, most_similar_leaf)
                child_nodes = self.get_child_nodes(children)
                all_leaves = self.check_if_all_sigleafs(child_nodes)
                
                if all_leaves:
                    child_similarity = most_similar_leaf.data.similarity(
                        other_child.node.data,
                        ignore_abundance=self.ignore_abundance
                    )

                    if new_leaf_similarity > child_similarity:
                        # New leaf is *more* similar than the existing child
                        # --> displace existing child

                        # Get this child's displaced position
                        displaced_position = other_child.pos

                        # Place the less similar child in the neighboring node
                        grandparent = self.parent(most_similar_parent.pos)
                        parent_sibling = self.get_siblings(
                            grandparent,
                            most_similar_parent
                        )[0]
                        self.insert_new_internal_node_with_children(
                            other_child.node,
                            parent_sibling
                        )
                        # Remove the old location
                        del self._leaves[displaced_position]
                        return displaced_position
                    else:
                        self.next_node = self._insert_next_position(self.next_node)
                else:
                    # One of the children is a Node rather than a SigLeaf --> replace
                    # the node with the SigLeaf
                    self.next_node = self._insert_next_position(self.next_node)


        else:
            self.next_node = self._insert_next_position(self.next_node)

        return self.next_node

    def _insert_next_position(self, next_node):
        # New leaf is *less* similar than the existing child
        # --> Create new adjacent parent as done previously
        min_leaf = min(self._leaves.keys())
        next_internal_node = None
        if next_node <= min_leaf:
            for i in range(min_leaf):
                if all((i not in self._nodes,
                        i not in self._leaves,
                        i not in self._missing_nodes)):
                    next_internal_node = i
                    break
        if next_internal_node is None:
            next_node = max(self._leaves.keys()) + 1
        else:
            next_node = next_internal_node

        return next_node

    def add_node(self, node):
        pos = self.new_node_pos(node)

        if pos == 0:  # empty tree; initialize w/node.
            new_internal_node = Node(self.factory, name="internal." + str(pos))
            self._nodes[0] = new_internal_node
            pos = self.new_node_pos(node)

        # Cases:
        # 1) parent is a Leaf (already covered)
        # 2) parent is a Node (with empty position available)
        #    - add Leaf, update parent
        # 3) parent is a Node (no position available)
        #    - this is covered by case 1
        # 4) parent is None
        #    this can happen with d != 2, in this case create the parent node
        parent = self.parent(pos)
        if isinstance(parent.node, Leaf):
            # Create a new internal node
            # node and parent are children of new internal node
            # Move children of grandparent internal node to new inserted internal node
            # below, and bump new node up to grandparent node
            grandparent = self.parent(parent.pos)
            grandparent_children = self.children(grandparent.pos)
            if grandparent_children[0] == parent:
                parent_sibling = grandparent_children[1]
            else:
                parent_sibling = grandparent_children[0]
            if isinstance(parent_sibling.node, Node):
                self.insert_new_internal_node_with_children(node, parent)
            else:
                self.relocate_children_to_new_internal_node(grandparent, node, parent,
                                                            parent_sibling)
        elif isinstance(parent.node, Node):
            self._leaves[pos] = node
            node.update(parent.node)
        elif parent.node is None:
            new_internal_node = Node(self.factory, name="internal." + str(parent.pos))
            self._nodes[parent.pos] = new_internal_node
            c1 = self.children(parent.pos)[0]
            self._leaves[c1.pos] = node
            node.update(new_internal_node)

        # update all parents!
        parent = self.parent(parent.pos)
        while parent:
            self._rebuild_node(parent.pos)
            node.update(self._nodes[parent.pos])
            parent = self.parent(parent.pos)

    def relocate_children_to_new_internal_node(
            self,
            grandparent,
            node,
            parent,
            parent_sibling
    ):
        new_internal_node = Node(
            self.factory,
            name="internal." + str(parent.pos)
        )
        self._nodes[parent.pos] = new_internal_node
        c1, c2 = *self.children(parent.pos)
        # Update new internal node
        self._leaves[c1.pos] = parent.node
        self._leaves[c2.pos] = parent_sibling.node
        del self._leaves[parent.pos]
        # Swap position of previous parent's sibling
        self._leaves[parent_sibling.pos] = node
        # Set the parent of the new node as the grandparent
        node.update(grandparent.node)
        # Update data for the moved parent and parent's sibling
        for child in (parent.node, parent_sibling.node):
            child.update(new_internal_node)


### Search functionality.

def _max_jaccard_underneath_internal_node(node, hashes):
    """\
    calculate the maximum possibility similarity score below
    this node, based on the number of matches in 'hashes' at this node,
    divided by the smallest minhash size below this node.

    This should yield be an upper bound on the Jaccard similarity
    for any signature below this point.
    """
    if len(hashes) == 0:
        return 0.0

    # count the maximum number of hash matches beneath this node
    get = node.data.get
    matches = sum(1 for value in hashes if get(value))

    # get the size of the smallest collection of hashes below this point
    min_n_below = node.metadata.get('min_n_below', -1)

    if min_n_below == -1:
        raise Exception('cannot do similarity search on this SBT; need to rebuild.')

    # max of numerator divided by min of denominator => max Jaccard
    max_score = float(matches) / min_n_below

    return max_score


def search_minhashes(node, sig, threshold, results=None):
    """\
    Default tree search function, searching for best Jaccard similarity.
    """
    mins = sig.minhash.get_mins()
    score = 0

    if isinstance(node, SigLeaf):
        score = node.data.minhash.similarity(sig.minhash)
    else:  # Node minhash comparison
        score = _max_jaccard_underneath_internal_node(node, mins)

    if results is not None:
        results[node.name] = score

    if score >= threshold:
        return 1

    return 0


class SearchMinHashesFindBest(object):
    def __init__(self):
        self.best_match = 0.

    def search(self, node, sig, threshold, results=None):
        """May return a list of matches under a node --> doesn't return a single sig"""
        mins = sig.minhash.get_mins()
        score = 0

        if isinstance(node, SigLeaf):
            score = node.data.minhash.similarity(sig.minhash)
        else:  # internal object, not leaf.
            score = _max_jaccard_underneath_internal_node(node, mins)

        if results is not None:
            results[node.name] = score

        if score >= threshold:
            # have we done better than this elsewhere? if yes, truncate.
            if score > self.best_match:
                # update best if it's a leaf node...
                if isinstance(node, SigLeaf):
                    self.best_match = score
                return 1

        return 0


def search_minhashes_containment(node, sig, threshold, results=None, downsample=True):
    mins = sig.minhash.get_mins()

    if isinstance(node, SigLeaf):
        matches = node.data.minhash.count_common(sig.minhash, downsample)
    else:  # Node or Leaf, Nodegraph by minhash comparison
        get = node.data.get
        matches = sum(1 for value in mins if get(value))

    if results is not None:
        results[node.name] = float(matches) / len(mins)

    if len(mins) and float(matches) / len(mins) >= threshold:
        return 1
    return 0


class GatherMinHashes(object):
    def __init__(self):
        self.best_match = 0

    def search(self, node, query, threshold, results=None):
        score = 0
        if not len(query.minhash):
            return 0

        if isinstance(node, SigLeaf):
            matches = query.minhash.count_common(node.data.minhash, True)
        else:  # Nodegraph by minhash comparison
            mins = query.minhash.get_mins()
            get = node.data.get
            matches = sum(1 for value in mins if get(value))

        score = float(matches) / len(query.minhash)

        # store results if we have passed in an appropriate dictionary
        if results is not None:
            results[node.name] = score

        # have we done better than this? if no, truncate searches below.
        if score >= self.best_match:
            # update best if it's a leaf node...
            if isinstance(node, SigLeaf):
                self.best_match = score
            return 1

        return 0<|MERGE_RESOLUTION|>--- conflicted
+++ resolved
@@ -119,15 +119,10 @@
             do_containment=False
     ):
         if d != 2:
-<<<<<<< HEAD
             raise NotImplementedError(
                 "LocalizedSBT is only implemented for when the "
                 "number of children is 2, d=2"
             )
-=======
-            raise NotImplementedError("LocalizedSBT is only implemented for when the "
-                                      "number of children is 2, d=2")
->>>>>>> 338fbacc
         super().__init__(factory=factory, d=d, storage=storage)
         self.track_abundance = track_abundance
         self.ignore_abundance = not self.track_abundance
