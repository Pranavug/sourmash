"""
Tests for the 'sourmash lca' command line and high level API.
"""
import os
import shutil
import csv
import pytest
import glob

from . import sourmash_tst_utils as utils
import sourmash
from sourmash import load_one_signature, SourmashSignature

from sourmash.lca import lca_utils
from sourmash.lca.lca_utils import LineagePair



def test_api_create_search():
    # create a database and then search for result.
    ss = sourmash.load_one_signature(utils.get_test_data('47.fa.sig'),
                                     ksize=31)

    lca_db = sourmash.lca.LCA_Database(ksize=31, scaled=1000)
    count = lca_db.insert(ss)
    assert count == len(ss.minhash)

    results = lca_db.search(ss, threshold=0.0)
    print(results)
    assert len(results) == 1
    (similarity, match, filename) = results[0]
    assert match.minhash == ss.minhash


def test_api_create_insert_bad_ksize():
    # can we insert a ksize=21 signature into a ksize=31 DB? hopefully not.
    ss = sourmash.load_one_signature(utils.get_test_data('47.fa.sig'),
                                     ksize=31)

    lca_db = sourmash.lca.LCA_Database(ksize=21, scaled=1000)
    with pytest.raises(ValueError):
        lca_db.insert(ss)


def test_api_create_insert_bad_scaled():
    # can we insert a scaled=1000 signature into a scaled=500 DB?
    # hopefully not.
    ss = sourmash.load_one_signature(utils.get_test_data('47.fa.sig'),
                                     ksize=31)
    assert ss.minhash.scaled == 1000

    lca_db = sourmash.lca.LCA_Database(ksize=31, scaled=500)
    with pytest.raises(ValueError):
        lca_db.insert(ss)


def test_api_create_insert_bad_moltype():
    # can we insert a DNAsignature into a protein DB?
    # hopefully not.
    ss = sourmash.load_one_signature(utils.get_test_data('47.fa.sig'),
                                     ksize=31)
    assert ss.minhash.moltype == 'DNA'

    lca_db = sourmash.lca.LCA_Database(ksize=31, scaled=500, moltype='protein')
    with pytest.raises(ValueError):
        lca_db.insert(ss)


<<<<<<< HEAD
=======
def test_api_create_insert_ident():
    # test some internal implementation stuff: signature inserted with
    # different ident than name.
    ss = sourmash.load_one_signature(utils.get_test_data('47.fa.sig'),
                                     ksize=31)

    lca_db = sourmash.lca.LCA_Database(ksize=31, scaled=1000)
    lca_db.insert(ss, ident='foo')

    ident = 'foo'
    assert len(lca_db.ident_to_name) == 1
    assert ident in lca_db.ident_to_name
    assert lca_db.ident_to_name[ident] == ss.name()
    assert len(lca_db.ident_to_idx) == 1
    assert lca_db.ident_to_idx[ident] == 0
    assert len(lca_db.hashval_to_idx) == len(ss.minhash)
    assert len(lca_db.idx_to_ident) == 1
    assert lca_db.idx_to_ident[0] == ident

    set_of_values = set()
    for vv in lca_db.hashval_to_idx.values():
        set_of_values.update(vv)
    assert len(set_of_values) == 1
    assert set_of_values == { 0 }
    
    assert not lca_db.idx_to_lid          # no lineage added
    assert not lca_db.lid_to_lineage      # no lineage added
    assert not lca_db.lineage_to_lid
    assert not lca_db.lid_to_idx


def test_api_create_insert_two():
    # check internal details if multiple signatures are inserted.
    ss = sourmash.load_one_signature(utils.get_test_data('47.fa.sig'),
                                     ksize=31)
    ss2 = sourmash.load_one_signature(utils.get_test_data('63.fa.sig'),
                                      ksize=31)

    lca_db = sourmash.lca.LCA_Database(ksize=31, scaled=1000)
    lca_db.insert(ss, ident='foo')
    lca_db.insert(ss2, ident='bar')

    ident = 'foo'
    ident2 = 'bar'
    assert len(lca_db.ident_to_name) == 2
    assert ident in lca_db.ident_to_name
    assert ident2 in lca_db.ident_to_name
    assert lca_db.ident_to_name[ident] == ss.name()
    assert lca_db.ident_to_name[ident2] == ss2.name()

    assert len(lca_db.ident_to_idx) == 2
    assert lca_db.ident_to_idx[ident] == 0
    assert lca_db.ident_to_idx[ident2] == 1

    combined_mins = set(ss.minhash.hashes.keys())
    combined_mins.update(set(ss2.minhash.hashes.keys()))
    assert len(lca_db.hashval_to_idx) == len(combined_mins)

    assert len(lca_db.idx_to_ident) == 2
    assert lca_db.idx_to_ident[0] == ident
    assert lca_db.idx_to_ident[1] == ident2

    set_of_values = set()
    for vv in lca_db.hashval_to_idx.values():
        set_of_values.update(vv)
    assert len(set_of_values) == 2
    assert set_of_values == { 0, 1 }

    assert not lca_db.idx_to_lid          # no lineage added
    assert not lca_db.lid_to_lineage      # no lineage added
    assert not lca_db.lineage_to_lid
    assert not lca_db.lid_to_idx


def test_api_create_insert_w_lineage():
    # test some internal implementation stuff - insert signature w/lineage
    ss = sourmash.load_one_signature(utils.get_test_data('47.fa.sig'),
                                     ksize=31)

    lca_db = sourmash.lca.LCA_Database(ksize=31, scaled=1000)
    lineage = ((LineagePair('rank1', 'name1'),
                LineagePair('rank2', 'name2')))
    
    lca_db.insert(ss, lineage=lineage)

    # basic ident stuff
    ident = ss.name()
    assert len(lca_db.ident_to_name) == 1
    assert ident in lca_db.ident_to_name
    assert lca_db.ident_to_name[ident] == ident
    assert len(lca_db.ident_to_idx) == 1
    assert lca_db.ident_to_idx[ident] == 0
    assert len(lca_db.hashval_to_idx) == len(ss.minhash)
    assert len(lca_db.idx_to_ident) == 1
    assert lca_db.idx_to_ident[0] == ident

    # all hash values added
    set_of_values = set()
    for vv in lca_db.hashval_to_idx.values():
        set_of_values.update(vv)
    assert len(set_of_values) == 1
    assert set_of_values == { 0 }

    # check lineage stuff
    assert len(lca_db.idx_to_lid) == 1
    assert lca_db.idx_to_lid[0] == 0
    assert len(lca_db.lid_to_lineage) == 1
    assert lca_db.lid_to_lineage[0] == lineage
    assert lca_db.lid_to_idx[0] == { 0 }

    assert len(lca_db.lineage_to_lid) == 1
    assert lca_db.lineage_to_lid[lineage] == 0


>>>>>>> 0a155536
def test_api_create_insert_w_bad_lineage():
    # test some internal implementation stuff - insert signature w/bad lineage
    ss = sourmash.load_one_signature(utils.get_test_data('47.fa.sig'),
                                     ksize=31)

    lca_db = sourmash.lca.LCA_Database(ksize=31, scaled=1000)
    lineage = ([LineagePair('rank1', 'name1'),
                LineagePair('rank2', 'name2')],)

    with pytest.raises(ValueError):
        lca_db.insert(ss, lineage=lineage)


def test_api_create_insert_w_bad_lineage_2():
    # test some internal implementation stuff - insert signature w/bad lineage
    ss = sourmash.load_one_signature(utils.get_test_data('47.fa.sig'),
                                     ksize=31)

    lca_db = sourmash.lca.LCA_Database(ksize=31, scaled=1000)
    lineage = 1 # something non-iterable...

    with pytest.raises(ValueError):
        lca_db.insert(ss, lineage=lineage)


def test_api_create_gather():
    # create a database, and then run gather on it.
    ss = sourmash.load_one_signature(utils.get_test_data('47.fa.sig'),
                                     ksize=31)

    lca_db = sourmash.lca.LCA_Database(ksize=31, scaled=1000)
    lca_db.insert(ss)

    results = lca_db.gather(ss, threshold_bp=0)
    print(results)
    assert len(results) == 1
    (similarity, match, filename) = results[0]
    assert match.minhash == ss.minhash


def test_api_add_genome_lineage():
    # LCA_Databases can store/retrieve arbitrary lineages/taxonomies.
    ss = sourmash.load_one_signature(utils.get_test_data('47.fa.sig'),
                                     ksize=31)
    lineage = ((LineagePair('rank1', 'name1'),
               (LineagePair('rank2', 'name2'))))

    lca_db = sourmash.lca.LCA_Database(ksize=31, scaled=1000)
    lca_db.insert(ss, lineage=lineage)

    somehash = next(iter(ss.minhash.hashes.keys()))

    lineages = lca_db.get_lineage_assignments(somehash)
    assert len(lineages) == 1
    assert lineage in lineages


def test_api_insert_update():
    # check that cached parts of LCA_Database are updated when a new
    # signature is inserted.
    ss = sourmash.load_one_signature(utils.get_test_data('47.fa.sig'),
                                     ksize=31)
    ss2 = sourmash.load_one_signature(utils.get_test_data('63.fa.sig'),
                                      ksize=31)

    lca_db = sourmash.lca.LCA_Database(ksize=31, scaled=1000)
    lca_db.insert(ss)

    all_mh = [ x.minhash for x in lca_db.signatures() ]
    assert ss.minhash in all_mh

    # TEMP: probably not gonna stay but i got tired of seeing this test fail :)
    ksize = lca_db.ksize

    # see decorator @cached_property
    assert hasattr(lca_db, '_cache')
    assert lca_db._cache
    # inserting a signature should delete the cache
    lca_db.insert(ss2)
    assert not hasattr(lca_db, '_cache')

    # check that it's rebuilt etc. etc.
    all_mh = [ x.minhash for x in lca_db.signatures() ]
    assert ss.minhash in all_mh
    assert ss2.minhash in all_mh


def test_api_insert_retrieve_check_name():
    # check that signatures retrieved from LCA_Database objects have the
    # right name.
    ss = sourmash.load_one_signature(utils.get_test_data('47.fa.sig'),
                                     ksize=31)

    lca_db = sourmash.lca.LCA_Database(ksize=31, scaled=1000)
    lca_db.insert(ss)

    sigs = list(lca_db.signatures())
    assert len(sigs) == 1
    retrieved_sig = sigs[0]
    assert retrieved_sig.name() == ss.name()
    assert retrieved_sig.minhash == ss.minhash


<<<<<<< HEAD
=======
def test_api_create_insert_two_then_scale():
    # construct database, THEN downsample
    ss = sourmash.load_one_signature(utils.get_test_data('47.fa.sig'),
                                     ksize=31)
    ss2 = sourmash.load_one_signature(utils.get_test_data('63.fa.sig'),
                                      ksize=31)

    lca_db = sourmash.lca.LCA_Database(ksize=31, scaled=1000)
    lca_db.insert(ss)
    lca_db.insert(ss2)

    # downsample everything to 5000
    lca_db.downsample_scaled(5000)

    ss.minhash = ss.minhash.downsample(scaled=5000)
    ss2.minhash = ss2.minhash.downsample(scaled=5000)

    # & check...
    combined_mins = set(ss.minhash.hashes.keys())
    combined_mins.update(set(ss2.minhash.hashes.keys()))
    assert len(lca_db.hashval_to_idx) == len(combined_mins)


def test_api_create_insert_scale_two():
    # downsample while constructing database
    ss = sourmash.load_one_signature(utils.get_test_data('47.fa.sig'),
                                     ksize=31)
    ss2 = sourmash.load_one_signature(utils.get_test_data('63.fa.sig'),
                                      ksize=31)

    # downsample to 5000 while inserting:
    lca_db = sourmash.lca.LCA_Database(ksize=31, scaled=5000)
    count = lca_db.insert(ss)
    assert count == 1037
    assert count == len(ss.minhash.downsample(scaled=5000))
    lca_db.insert(ss2)

    # downsample sigs to 5000
    ss.minhash = ss.minhash.downsample(scaled=5000)
    ss2.minhash = ss2.minhash.downsample(scaled=5000)

    # & check...
    combined_mins = set(ss.minhash.hashes.keys())
    combined_mins.update(set(ss2.minhash.hashes.keys()))
    assert len(lca_db.hashval_to_idx) == len(combined_mins)


>>>>>>> 0a155536
def test_load_single_db():
    filename = utils.get_test_data('lca/delmont-1.lca.json')
    db, ksize, scaled = lca_utils.load_single_database(filename)

    print(db)

    assert ksize == 31
    assert scaled == 10000


def test_databases():
    filename1 = utils.get_test_data('lca/delmont-1.lca.json')
    filename2 = utils.get_test_data('lca/delmont-2.lca.json')
    dblist, ksize, scaled = lca_utils.load_databases([filename1, filename2])

    print(dblist)

    assert len(dblist) == 2
    assert ksize == 31
    assert scaled == 10000


def test_db_repr():
    filename = utils.get_test_data('lca/delmont-1.lca.json')
    db, ksize, scaled = lca_utils.load_single_database(filename)

    assert repr(db) == "LCA_Database('{}')".format(filename)


def test_lca_index_signatures_method():
    # test 'signatures' method from base class Index
    filename = utils.get_test_data('lca/47+63.lca.json')
    db, ksize, scaled = lca_utils.load_single_database(filename)

    siglist = list(db.signatures())
    assert len(siglist) == 2


def test_lca_index_select():
    # test 'select' method from Index base class.

    filename = utils.get_test_data('lca/47+63.lca.json')
    db, ksize, scaled = lca_utils.load_single_database(filename)

    xx = db.select(ksize=31)
    assert xx == db

    xx = db.select(moltype='DNA')
    assert xx == db

    with pytest.raises(ValueError):
        db.select(ksize=21)

    with pytest.raises(ValueError):
        db.select(moltype='protein')


def test_lca_index_find_method():
    # test 'signatures' method from base class Index
    filename = utils.get_test_data('lca/47+63.lca.json')
    db, ksize, scaled = lca_utils.load_single_database(filename)

    sig = next(iter(db.signatures()))

    with pytest.raises(NotImplementedError) as e:
        db.find(None)


def test_search_db_scaled_gt_sig_scaled():
    dbfile = utils.get_test_data('lca/47+63.lca.json')
    db, ksize, scaled = lca_utils.load_single_database(dbfile)
    sig = sourmash.load_one_signature(utils.get_test_data('47.fa.sig'))

    results = db.search(sig, threshold=.01, ignore_abundance=True)
    match_sig = results[0][1]

    sig.minhash = sig.minhash.downsample(scaled=10000)
    assert sig.minhash == match_sig.minhash


def test_search_db_scaled_lt_sig_scaled():
    dbfile = utils.get_test_data('lca/47+63.lca.json')
    db, ksize, scaled = lca_utils.load_single_database(dbfile)
    sig = sourmash.load_one_signature(utils.get_test_data('47.fa.sig'))
    sig.minhash = sig.minhash.downsample(scaled=100000)

    with pytest.raises(ValueError) as e:
        results = db.search(sig, threshold=.01, ignore_abundance=True)


def test_gather_db_scaled_gt_sig_scaled():
    dbfile = utils.get_test_data('lca/47+63.lca.json')
    db, ksize, scaled = lca_utils.load_single_database(dbfile)
    sig = sourmash.load_one_signature(utils.get_test_data('47.fa.sig'))

    results = db.gather(sig, threshold=.01, ignore_abundance=True)
    match_sig = results[0][1]

    sig.minhash = sig.minhash.downsample(scaled=10000)
    assert sig.minhash == match_sig.minhash


def test_gather_db_scaled_lt_sig_scaled():
    dbfile = utils.get_test_data('lca/47+63.lca.json')
    db, ksize, scaled = lca_utils.load_single_database(dbfile)
    sig = sourmash.load_one_signature(utils.get_test_data('47.fa.sig'))
    sig.minhash = sig.minhash.downsample(scaled=100000)

    results = db.gather(sig, threshold=.01, ignore_abundance=True)
    match_sig = results[0][1]

    match_sig.minhash = match_sig.minhash.downsample(scaled=100000)
    assert sig.minhash == match_sig.minhash


## command line tests


def test_run_sourmash_lca():
    status, out, err = utils.runscript('sourmash', ['lca'], fail_ok=True)
    assert status != 0                    # no args provided, ok ;)


def test_basic_index():
    with utils.TempDirectory() as location:
        taxcsv = utils.get_test_data('lca/delmont-1.csv')
        input_sig = utils.get_test_data('lca/TARA_ASE_MAG_00031.sig')
        lca_db = os.path.join(location, 'delmont-1.lca.json')

        cmd = ['lca', 'index', taxcsv, lca_db, input_sig]
        status, out, err = utils.runscript('sourmash', cmd)

        print(cmd)
        print(out)
        print(err)

        assert os.path.exists(lca_db)

        assert 'Building LCA database with ksize=31 scaled=10000 moltype=DNA' in err
        assert "** assuming column 'MAGs' is identifiers in spreadsheet" in err
        assert "** assuming column 'Domain' is superkingdom in spreadsheet" in err
        assert '1 identifiers used out of 1 distinct identifiers in spreadsheet.' in err


def test_basic_index_bad_spreadsheet():
    with utils.TempDirectory() as location:
        taxcsv = utils.get_test_data('lca/bad-spreadsheet.csv')
        input_sig = utils.get_test_data('lca/TARA_ASE_MAG_00031.sig')
        lca_db = os.path.join(location, 'delmont-1.lca.json')

        cmd = ['lca', 'index', taxcsv, lca_db, input_sig]
        status, out, err = utils.runscript('sourmash', cmd)

        print(cmd)
        print(out)
        print(err)

        assert os.path.exists(lca_db)

        assert "** assuming column 'MAGs' is identifiers in spreadsheet" in err
        assert "** assuming column 'Domain' is superkingdom in spreadsheet" in err
        assert '1 identifiers used out of 1 distinct identifiers in spreadsheet.' in err


def test_basic_index_broken_spreadsheet():
    # duplicate identifiers in this spreadsheet
    with utils.TempDirectory() as location:
        taxcsv = utils.get_test_data('lca/bad-spreadsheet-2.csv')
        input_sig = utils.get_test_data('lca/TARA_ASE_MAG_00031.sig')
        lca_db = os.path.join(location, 'delmont-1.lca.json')

        cmd = ['lca', 'index', taxcsv, lca_db, input_sig]
        status, out, err = utils.runscript('sourmash', cmd, fail_ok=True)

        assert status != 0
        assert "multiple lineages for identifier TARA_ASE_MAG_00031" in err


def test_basic_index_too_many_strains_too_few_species():
    # explicit test for #841, where 'n_species' wasn't getting counted
    # if lineage was at strain level resolution.
    with utils.TempDirectory() as location:
        taxcsv = utils.get_test_data('lca/podar-lineage.csv')
        input_sig = utils.get_test_data('47.fa.sig')
        lca_db = os.path.join(location, 'out.lca.json')

        cmd = ['lca', 'index', taxcsv, lca_db, input_sig,
               '-C', '3', '--split-identifiers']
        status, out, err = utils.runscript('sourmash', cmd, fail_ok=True)

        assert not 'error: fewer than 20% of lineages' in err
        assert status == 0


def test_basic_index_too_few_species():
    # spreadsheets with too few species should be flagged, unless -f specified
    with utils.TempDirectory() as location:
        taxcsv = utils.get_test_data('lca/tully-genome-sigs.classify.csv')

        # (these don't really matter, should break on load spreadsheet)
        input_sig = utils.get_test_data('47.fa.sig')
        lca_db = os.path.join(location, 'out.lca.json')

        cmd = ['lca', 'index', taxcsv, lca_db, input_sig, '-C', '3']
        status, out, err = utils.runscript('sourmash', cmd, fail_ok=True)

        assert not '"ERROR: fewer than 20% of lineages have species-level resolution' in err
        assert status != 0


def test_basic_index_require_taxonomy():
    # no taxonomy in here
    with utils.TempDirectory() as location:
        taxcsv = utils.get_test_data('lca/bad-spreadsheet-3.csv')
        input_sig = utils.get_test_data('lca/TARA_ASE_MAG_00031.sig')
        lca_db = os.path.join(location, 'delmont-1.lca.json')

        cmd = ['lca', 'index', '--require-taxonomy', taxcsv, lca_db, input_sig]
        status, out, err = utils.runscript('sourmash', cmd, fail_ok=True)

        assert status != 0
        assert "ERROR: no hash values found - are there any signatures?" in err


def test_basic_index_column_start():
    with utils.TempDirectory() as location:
        taxcsv = utils.get_test_data('lca/delmont-3.csv')
        input_sig = utils.get_test_data('lca/TARA_ASE_MAG_00031.sig')
        lca_db = os.path.join(location, 'delmont-1.lca.json')

        cmd = ['lca', 'index', '-C', '3', taxcsv, lca_db, input_sig]
        status, out, err = utils.runscript('sourmash', cmd)

        print(cmd)
        print(out)
        print(err)

        assert os.path.exists(lca_db)

        assert "** assuming column 'MAGs' is identifiers in spreadsheet" in err
        assert "** assuming column 'Domain' is superkingdom in spreadsheet" in err
        assert '1 identifiers used out of 1 distinct identifiers in spreadsheet.' in err


def test_basic_index_and_classify_with_tsv_and_gz():
    with utils.TempDirectory() as location:
        taxcsv = utils.get_test_data('lca/delmont-1.tsv')
        input_sig = utils.get_test_data('lca/TARA_ASE_MAG_00031.sig')
        lca_db = os.path.join(location, 'delmont-1.lca.json.gz')

        cmd = ['lca', 'index', '--tabs', '--no-header', taxcsv, lca_db, input_sig]
        status, out, err = utils.runscript('sourmash', cmd)

        print(cmd)
        print(out)
        print(err)

        assert os.path.exists(lca_db)

        assert '1 identifiers used out of 1 distinct identifiers in spreadsheet.' in err

        cmd = ['lca', 'classify', '--db', lca_db, '--query', input_sig]
        status, out, err = utils.runscript('sourmash', cmd)

        print(cmd)
        print(out)
        print(err)

        assert 'ID,status,superkingdom,phylum,class,order,family,genus,species' in out
        assert 'TARA_ASE_MAG_00031,found,Bacteria,Proteobacteria,Gammaproteobacteria,Alteromonadales,Alteromonadaceae,Alteromonas,Alteromonas_macleodii' in out
        assert 'classified 1 signatures total' in err
        assert 'loaded 1 LCA databases' in err


def test_basic_index_and_classify():
    with utils.TempDirectory() as location:
        taxcsv = utils.get_test_data('lca/delmont-1.csv')
        input_sig = utils.get_test_data('lca/TARA_ASE_MAG_00031.sig')
        lca_db = os.path.join(location, 'delmont-1.lca.json')

        cmd = ['lca', 'index', taxcsv, lca_db, input_sig]
        status, out, err = utils.runscript('sourmash', cmd)

        print(cmd)
        print(out)
        print(err)

        assert os.path.exists(lca_db)

        assert "** assuming column 'MAGs' is identifiers in spreadsheet" in err
        assert "** assuming column 'Domain' is superkingdom in spreadsheet" in err
        assert '1 identifiers used out of 1 distinct identifiers in spreadsheet.' in err

        cmd = ['lca', 'classify', '--db', lca_db, '--query', input_sig]
        status, out, err = utils.runscript('sourmash', cmd)

        print(cmd)
        print(out)
        print(err)

        assert 'ID,status,superkingdom,phylum,class,order,family,genus,species' in out
        assert 'TARA_ASE_MAG_00031,found,Bacteria,Proteobacteria,Gammaproteobacteria,Alteromonadales,Alteromonadaceae,Alteromonas,Alteromonas_macleodii' in out
        assert 'classified 1 signatures total' in err
        assert 'loaded 1 LCA databases' in err


def test_index_traverse():
    with utils.TempDirectory() as location:
        taxcsv = utils.get_test_data('lca/delmont-1.csv')
        input_sig = utils.get_test_data('lca/TARA_ASE_MAG_00031.sig')
        lca_db = os.path.join(location, 'delmont-1.lca.json')

        in_dir = os.path.join(location, 'sigs')
        os.mkdir(in_dir)
        shutil.copyfile(input_sig, os.path.join(in_dir, 'q.sig'))

        cmd = ['lca', 'index', taxcsv, lca_db, in_dir]
        status, out, err = utils.runscript('sourmash', cmd)

        print(cmd)
        print(out)
        print(err)

        assert os.path.exists(lca_db)

        assert "** assuming column 'MAGs' is identifiers in spreadsheet" in err
        assert "** assuming column 'Domain' is superkingdom in spreadsheet" in err
        assert '1 identifiers used out of 1 distinct identifiers in spreadsheet.' in err
        assert 'WARNING: 1 duplicate signatures.' not in err


@utils.in_tempdir
def test_index_traverse_force(c):
    # test the use of --force to load all files, not just .sig
    taxcsv = utils.get_test_data('lca/delmont-1.csv')
    input_sig = utils.get_test_data('lca/TARA_ASE_MAG_00031.sig')
    lca_db = c.output('delmont-1.lca.json')

    in_dir = c.output('sigs')
    os.mkdir(in_dir)
    # name signature .txt instead of .sig:
    shutil.copyfile(input_sig, os.path.join(in_dir, 'q.txt'))

    # use --force
    cmd = ['lca', 'index', taxcsv, lca_db, in_dir, '-f']
    c.run_sourmash(*cmd)

    out = c.last_result.out
    err = c.last_result.err
    print(out)
    print(err)

    assert os.path.exists(lca_db)

    assert "** assuming column 'MAGs' is identifiers in spreadsheet" in err
    assert "** assuming column 'Domain' is superkingdom in spreadsheet" in err
    assert '1 identifiers used out of 1 distinct identifiers in spreadsheet.' in err
    assert 'WARNING: 1 duplicate signatures.' not in err


@utils.in_tempdir
def test_index_from_file(c):
    taxcsv = utils.get_test_data('lca/delmont-1.csv')
    input_sig = utils.get_test_data('lca/TARA_ASE_MAG_00031.sig')
    lca_db = c.output('delmont-1.lca.json')

    file_list = c.output('sigs.list')
    with open(file_list, 'wt') as fp:
        print(input_sig, file=fp)

    cmd = ['lca', 'index', taxcsv, lca_db, input_sig, '--from-file', file_list]
    c.run_sourmash(*cmd)

    out = c.last_result.out
    print(out)
    err = c.last_result.err
    print(err)

    assert os.path.exists(lca_db)

    assert "** assuming column 'MAGs' is identifiers in spreadsheet" in err
    assert "** assuming column 'Domain' is superkingdom in spreadsheet" in err
    assert '1 identifiers used out of 1 distinct identifiers in spreadsheet.' in err
    assert 'WARNING: 1 duplicate signatures.' in err


@utils.in_tempdir
def test_index_fail_on_num(c):
    # lca index should yield a decent error message when attempted on 'num'
    sigfile = utils.get_test_data('num/63.fa.sig')
    taxcsv = utils.get_test_data('lca/podar-lineage.csv')

    with pytest.raises(ValueError):
        c.run_sourmash('lca', 'index', taxcsv, 'xxx.lca.json', sigfile, '-C', '3')

    err = c.last_result.err
    print(err)

    assert 'ERROR: cannot insert signature ' in err
    assert 'ERROR: cannot downsample signature; is it a scaled signature?' in err


def test_index_traverse_real_spreadsheet_no_report():
    with utils.TempDirectory() as location:
        taxcsv = utils.get_test_data('lca/tara-delmont-SuppTable3.csv')
        input_sig = utils.get_test_data('lca/TARA_ASE_MAG_00031.sig')
        lca_db = os.path.join(location, 'delmont-1.lca.json')

        cmd = ['lca', 'index', taxcsv, lca_db, input_sig, '-f']
        status, out, err = utils.runscript('sourmash', cmd)

        print(cmd)
        print(out)
        print(err)

        assert os.path.exists(lca_db)

        assert "** assuming column 'MAGs' is identifiers in spreadsheet" in err
        assert "** assuming column 'Domain' is superkingdom in spreadsheet" in err
        assert '1 identifiers used out of 957 distinct identifiers in spreadsheet.' in err
        assert 'WARNING: no signatures for 956 spreadsheet rows.' in err
        assert 'WARNING: 105 unused lineages.' in err
        assert '(You can use --report to generate a detailed report.)' in err


def test_index_traverse_real_spreadsheet_report():
    with utils.TempDirectory() as location:
        taxcsv = utils.get_test_data('lca/tara-delmont-SuppTable3.csv')
        input_sig = utils.get_test_data('lca/TARA_ASE_MAG_00031.sig')
        lca_db = os.path.join(location, 'delmont-1.lca.json')
        report_loc = os.path.join(location, 'report.txt')

        cmd = ['lca', 'index', taxcsv, lca_db, input_sig, '--report',
               report_loc, '-f']
        status, out, err = utils.runscript('sourmash', cmd)

        print(cmd)
        print(out)
        print(err)

        assert os.path.exists(lca_db)

        assert "** assuming column 'MAGs' is identifiers in spreadsheet" in err
        assert "** assuming column 'Domain' is superkingdom in spreadsheet" in err
        assert '1 identifiers used out of 957 distinct identifiers in spreadsheet.' in err
        assert 'WARNING: no signatures for 956 spreadsheet rows.' in err
        assert 'WARNING: 105 unused lineages.' in err
        assert '(You can use --report to generate a detailed report.)' not in err
        assert os.path.exists(report_loc)


def test_single_classify():
    with utils.TempDirectory() as location:
        db1 = utils.get_test_data('lca/delmont-1.lca.json')
        input_sig = utils.get_test_data('lca/TARA_ASE_MAG_00031.sig')

        cmd = ['lca', 'classify', '--db', db1, '--query', input_sig]
        status, out, err = utils.runscript('sourmash', cmd)

        print(cmd)
        print(out)
        print(err)

        assert 'TARA_ASE_MAG_00031,found,Bacteria,Proteobacteria,Gammaproteobacteria,Alteromonadales,Alteromonadaceae,Alteromonas,Alteromonas_macleodii' in out
        assert 'classified 1 signatures total' in err
        assert 'loaded 1 LCA databases' in err


def test_single_classify_to_output():
    with utils.TempDirectory() as location:
        db1 = utils.get_test_data('lca/delmont-1.lca.json')
        input_sig = utils.get_test_data('lca/TARA_ASE_MAG_00031.sig')

        cmd = ['lca', 'classify', '--db', db1, '--query', input_sig,
               '-o', os.path.join(location, 'outfile.txt')]
        status, out, err = utils.runscript('sourmash', cmd)

        print(cmd)
        print(out)
        print(err)

        outdata = open(os.path.join(location, 'outfile.txt'), 'rt').read()
        assert 'TARA_ASE_MAG_00031,found,Bacteria,Proteobacteria,Gammaproteobacteria,Alteromonadales,Alteromonadaceae,Alteromonas,Alteromonas_macleodii' in outdata
        assert 'classified 1 signatures total' in err
        assert 'loaded 1 LCA databases' in err


def test_single_classify_empty():
    with utils.TempDirectory() as location:
        db1 = utils.get_test_data('lca/both.lca.json')
        input_sig = utils.get_test_data('GCF_000005845.2_ASM584v2_genomic.fna.gz.sig')

        cmd = ['lca', 'classify', '--db', db1, '--query', input_sig]
        status, out, err = utils.runscript('sourmash', cmd)

        print(cmd)
        print(out)
        print(err)

        assert 'data/GCF_000005845.2_ASM584v2_genomic.fna.gz,nomatch,,,,,,,,' in out
        assert 'classified 1 signatures total' in err
        assert 'loaded 1 LCA databases' in err


def test_single_classify_traverse():
    with utils.TempDirectory() as location:
        db1 = utils.get_test_data('lca/delmont-1.lca.json')
        input_sig = utils.get_test_data('lca/TARA_ASE_MAG_00031.sig')
        in_dir = os.path.join(location, 'sigs')
        os.mkdir(in_dir)
        shutil.copyfile(input_sig, os.path.join(in_dir, 'q.sig'))

        cmd = ['lca', 'classify', '--db', db1, '--query', input_sig]
        status, out, err = utils.runscript('sourmash', cmd)

        print(cmd)
        print(out)
        print(err)

        assert 'TARA_ASE_MAG_00031,found,Bacteria,Proteobacteria,Gammaproteobacteria,Alteromonadales,Alteromonadaceae,Alteromonas,Alteromonas_macleodii' in out
        assert 'classified 1 signatures total' in err
        assert 'loaded 1 LCA databases' in err


def test_multi_query_classify_traverse():
    with utils.TempDirectory() as location:
        # both.lca.json is built from both dir and dir2
        db1 = utils.get_test_data('lca/both.lca.json')
        dir1 = utils.get_test_data('lca/dir1')
        dir2 = utils.get_test_data('lca/dir2')

        cmd = ['lca', 'classify', '--db', db1, '--query', dir1, dir2]
        status, out, err = utils.runscript('sourmash', cmd)

        print(cmd)
        print(out)
        print(err)

        with open(utils.get_test_data('lca/classify-by-both.csv'), 'rt') as fp:
            fp_lines = fp.readlines()
            out_lines = out.splitlines()

            fp_lines.sort()
            out_lines.sort()

            assert len(fp_lines) == len(out_lines)
            for line1, line2 in zip(fp_lines, out_lines):
                assert line1.strip() == line2.strip(), (line1, line2)


@utils.in_tempdir
def test_multi_query_classify_query_from_file(c):
    # both.lca.json is built from both dir and dir2
    db1 = utils.get_test_data('lca/both.lca.json')
    dir1_glob = utils.get_test_data('lca/dir1/*.sig')
    dir1_files = glob.glob(dir1_glob)
    dir2_glob = utils.get_test_data('lca/dir2/*.sig')
    dir2_files = glob.glob(dir2_glob)

    file_list = c.output('file.list')
    with open(file_list, 'wt') as fp:
        print("\n".join(dir1_files), file=fp)
        print("\n".join(dir2_files), file=fp)

    cmd = ['lca', 'classify', '--db', db1, '--query-from-file', file_list]
    c.run_sourmash(*cmd)
    out = c.last_result.out

    with open(utils.get_test_data('lca/classify-by-both.csv'), 'rt') as fp:
        fp_lines = fp.readlines()
        out_lines = out.splitlines()

        fp_lines.sort()
        out_lines.sort()

        assert len(fp_lines) == len(out_lines)
        for line1, line2 in zip(fp_lines, out_lines):
            assert line1.strip() == line2.strip(), (line1, line2)


@utils.in_tempdir
def test_multi_query_classify_query_from_file_and_query(c):
    # both.lca.json is built from both dir and dir2
    db1 = utils.get_test_data('lca/both.lca.json')
    dir1_glob = utils.get_test_data('lca/dir1/*.sig')
    dir1_files = glob.glob(dir1_glob)
    dir2_glob = utils.get_test_data('lca/dir2/*.sig')
    dir2_files = glob.glob(dir2_glob)

    file_list = c.output('file.list')
    with open(file_list, 'wt') as fp:
        print("\n".join(dir1_files[1:]), file=fp)   # leave off first one
        print("\n".join(dir2_files), file=fp)

    cmd = ['lca', 'classify', '--db', db1, '--query', dir1_files[0],
           '--query-from-file', file_list]
    c.run_sourmash(*cmd)
    out = c.last_result.out

    with open(utils.get_test_data('lca/classify-by-both.csv'), 'rt') as fp:
        fp_lines = fp.readlines()
        out_lines = out.splitlines()

        fp_lines.sort()
        out_lines.sort()

        assert len(fp_lines) == len(out_lines)
        for line1, line2 in zip(fp_lines, out_lines):
            assert line1.strip() == line2.strip(), (line1, line2)


def test_multi_db_multi_query_classify_traverse():
    with utils.TempDirectory() as location:
        # two halves of both.lca.json, see above test.
        db1 = utils.get_test_data('lca/dir1.lca.json')
        db2 = utils.get_test_data('lca/dir2.lca.json')
        dir1 = utils.get_test_data('lca/dir1')
        dir2 = utils.get_test_data('lca/dir2')

        cmd = ['lca', 'classify', '--db', db1, db2, '--query', dir1, dir2]
        status, out, err = utils.runscript('sourmash', cmd)

        print(cmd)
        print(out)
        print(err)

        with open(utils.get_test_data('lca/classify-by-both.csv'), 'rt') as fp:
            fp_lines = fp.readlines()
            out_lines = out.splitlines()

            fp_lines.sort()
            out_lines.sort()

            assert len(fp_lines) == len(out_lines)
            for line1, line2 in zip(fp_lines, out_lines):
                assert line1.strip() == line2.strip(), (line1, line2)


def test_unassigned_internal_index_and_classify():
    with utils.TempDirectory() as location:
        taxcsv = utils.get_test_data('lca/delmont-4.csv')
        input_sig = utils.get_test_data('lca/TARA_ASE_MAG_00031.sig')
        lca_db = os.path.join(location, 'delmont-1.lca.json')

        cmd = ['lca', 'index', taxcsv, lca_db, input_sig]
        status, out, err = utils.runscript('sourmash', cmd)

        print(cmd)
        print(out)
        print(err)

        assert os.path.exists(lca_db)

        assert "** assuming column 'MAGs' is identifiers in spreadsheet" in err
        assert "** assuming column 'Domain' is superkingdom in spreadsheet" in err
        assert '1 identifiers used out of 1 distinct identifiers in spreadsheet.' in err

        cmd = ['lca', 'classify', '--db', lca_db, '--query', input_sig]
        status, out, err = utils.runscript('sourmash', cmd)

        print(cmd)
        print(out)
        print(err)

        assert 'ID,status,superkingdom,phylum,class,order,family,genus,species' in out
        assert 'TARA_ASE_MAG_00031,found,Bacteria,Proteobacteria,Gammaproteobacteria,unassigned,Alteromonadaceae,unassigned,Alteromonas_macleodii' in out
        assert 'classified 1 signatures total' in err
        assert 'loaded 1 LCA databases' in err


def test_unassigned_last_index_and_classify():
    with utils.TempDirectory() as location:
        taxcsv = utils.get_test_data('lca/delmont-5.csv')
        input_sig = utils.get_test_data('lca/TARA_ASE_MAG_00031.sig')
        lca_db = os.path.join(location, 'delmont-1.lca.json')

        cmd = ['lca', 'index', taxcsv, lca_db, input_sig]
        status, out, err = utils.runscript('sourmash', cmd)

        print(cmd)
        print(out)
        print(err)

        assert os.path.exists(lca_db)

        assert "** assuming column 'MAGs' is identifiers in spreadsheet" in err
        assert "** assuming column 'Domain' is superkingdom in spreadsheet" in err
        assert '1 identifiers used out of 1 distinct identifiers in spreadsheet.' in err

        cmd = ['lca', 'classify', '--db', lca_db, '--query', input_sig]
        status, out, err = utils.runscript('sourmash', cmd)

        print(cmd)
        print(out)
        print(err)

        assert 'ID,status,superkingdom,phylum,class,order,family,genus,species' in out
        assert 'TARA_ASE_MAG_00031,found,Bacteria,Proteobacteria,Gammaproteobacteria,Alteromonadales,Alteromonadaceae,,,\r\n' in out
        assert 'classified 1 signatures total' in err
        assert 'loaded 1 LCA databases' in err


def test_index_and_classify_internal_unassigned_multi():
    with utils.TempDirectory() as location:
        taxcsv = utils.get_test_data('lca/delmont-6.csv')
        input_sig1 = utils.get_test_data('lca/TARA_ASE_MAG_00031.sig')
        input_sig2 = utils.get_test_data('lca/TARA_PSW_MAG_00136.sig')
        lca_db = os.path.join(location, 'delmont-1.lca.json')

        cmd = ['lca', 'index', taxcsv, lca_db, input_sig1, input_sig2]
        status, out, err = utils.runscript('sourmash', cmd)

        print(cmd)
        print(out)
        print(err)

        assert os.path.exists(lca_db)

        assert "** assuming column 'MAGs' is identifiers in spreadsheet" in err
        assert "** assuming column 'Domain' is superkingdom in spreadsheet" in err
        assert '2 identifiers used out of 2 distinct identifiers in spreadsheet.' in err

        # classify input_sig1
        cmd = ['lca', 'classify', '--db', lca_db, '--query', input_sig1]
        status, out, err = utils.runscript('sourmash', cmd)

        print(cmd)
        print(out)
        print(err)

        assert 'ID,status,superkingdom,phylum,class,order,family,genus,species' in out
        assert 'TARA_ASE_MAG_00031,found,Bacteria,Proteobacteria,unassigned,unassigned,Alteromonadaceae,,,\r\n' in out
        assert 'classified 1 signatures total' in err
        assert 'loaded 1 LCA databases' in err

        # classify input_sig2
        cmd = ['lca', 'classify', '--db', lca_db, '--query', input_sig2]
        status, out, err = utils.runscript('sourmash', cmd)

        print(cmd)
        print(out)
        print(err)

        assert 'ID,status,superkingdom,phylum,class,order,family,genus,species' in out
        assert 'TARA_PSW_MAG_00136,found,Eukaryota,Chlorophyta,Prasinophyceae,unassigned,unassigned,Ostreococcus,,\r\n' in out
        assert 'classified 1 signatures total' in err
        assert 'loaded 1 LCA databases' in err


@utils.in_tempdir
def test_classify_majority_vote_1(c):
    # classify merged signature using lca should yield no results

    # build database
    taxcsv = utils.get_test_data('lca/delmont-6.csv')
    input_sig1 = utils.get_test_data('lca/TARA_ASE_MAG_00031.sig')
    input_sig2 = utils.get_test_data('lca/TARA_PSW_MAG_00136.sig')
    lca_db = c.output('delmont-1.lca.json')

    c.run_sourmash('lca', 'index', taxcsv, lca_db, input_sig1, input_sig2)

    # print(c.last_command)
    # print(c.last_result.out)
    # print(c.last_result.err)

    assert os.path.exists(lca_db)

    assert "** assuming column 'MAGs' is identifiers in spreadsheet" in c.last_result.err
    assert "** assuming column 'Domain' is superkingdom in spreadsheet" in c.last_result.err
    assert '2 identifiers used out of 2 distinct identifiers in spreadsheet.' in c.last_result.err

    # merge input_sig1 and input_sig2
    c.run_sourmash('signature', 'merge', input_sig1, input_sig2, '-k', '31', '--flatten', '-o', 'sig1and2.sig')
    sig1and2 = c.output('sig1and2.sig')

    # lca classify should yield no results
    c.run_sourmash('lca', 'classify', '--db', lca_db, '--query', sig1and2)

    print(c.last_command, "\n")
    print(c.last_result.out, "\n")
    print(c.last_result.err, "\n")

    assert 'ID,status,superkingdom,phylum,class,order,family,genus,species' in c.last_result.out
    assert 'disagree,,,,,,,,' in c.last_result.out
    assert 'classified 1 signatures total' in c.last_result.err
    assert 'loaded 1 LCA databases' in c.last_result.err



@utils.in_tempdir
def test_classify_majority_vote_2(c):
    # classify same signature with same database using --majority
    # should yield results

    # build database
    taxcsv = utils.get_test_data('lca/delmont-6.csv')
    input_sig1 = utils.get_test_data('lca/TARA_ASE_MAG_00031.sig')
    input_sig2 = utils.get_test_data('lca/TARA_PSW_MAG_00136.sig')
    lca_db = c.output('delmont-1.lca.json')

    c.run_sourmash('lca', 'index', taxcsv, lca_db, input_sig1, input_sig2)

    print(c.last_command)
    print(c.last_result.out)
    print(c.last_result.err)

    assert os.path.exists(lca_db)

    assert "** assuming column 'MAGs' is identifiers in spreadsheet" in c.last_result.err
    assert "** assuming column 'Domain' is superkingdom in spreadsheet" in c.last_result.err
    assert '2 identifiers used out of 2 distinct identifiers in spreadsheet.' in c.last_result.err

    # merge input_sig1 and input_sig2
    c.run_sourmash('signature', 'merge', input_sig1, input_sig2, '-k', '31', '--flatten', '-o', 'sig1and2.sig')
    sig1and2 = c.output('sig1and2.sig')

    # majority vote classify
    c.run_sourmash('lca', 'classify', '--db', lca_db, '--query', sig1and2, '--majority')

    print(c.last_command)
    print(c.last_result.out)
    print(c.last_result.err)

    assert 'ID,status,superkingdom,phylum,class,order,family,genus,species' in c.last_result.out
    assert 'found,Eukaryota,Chlorophyta,Prasinophyceae,unassigned,unassigned,Ostreococcus' in c.last_result.out
    assert 'classified 1 signatures total' in c.last_result.err
    assert 'loaded 1 LCA databases' in c.last_result.err


@utils.in_tempdir
def test_classify_majority_vote_3(c):
    # classify signature with nothing in counts

    # build database
    taxcsv = utils.get_test_data('lca/delmont-6.csv')
    input_sig1 = utils.get_test_data('lca/TARA_ASE_MAG_00031.sig')
    input_sig2 = utils.get_test_data('lca/TARA_PSW_MAG_00136.sig')
    lca_db = c.output('delmont-1.lca.json')

    c.run_sourmash('lca', 'index', taxcsv, lca_db, input_sig1, input_sig2)

    print(c.last_command)
    print(c.last_result.out)
    print(c.last_result.err)

    assert os.path.exists(lca_db)

    assert "** assuming column 'MAGs' is identifiers in spreadsheet" in c.last_result.err
    assert "** assuming column 'Domain' is superkingdom in spreadsheet" in c.last_result.err
    assert '2 identifiers used out of 2 distinct identifiers in spreadsheet.' in c.last_result.err

    # obtain testdata '47.fa.sig'
    testdata1 = utils.get_test_data('47.fa.sig')

    # majority vote classify
    c.run_sourmash('lca', 'classify', '--db', lca_db, '--query', testdata1, '--majority')

    print(c.last_command)
    print(c.last_result.out)
    print(c.last_result.err)

    assert 'ID,status,superkingdom,phylum,class,order,family,genus,species' in c.last_result.out
    assert 'nomatch,,,,,,,,' in c.last_result.out
    assert 'classified 1 signatures total' in c.last_result.err
    assert 'loaded 1 LCA databases' in c.last_result.err


def test_multi_db_classify():
    with utils.TempDirectory() as location:
        db1 = utils.get_test_data('lca/delmont-1.lca.json')
        db2 = utils.get_test_data('lca/delmont-2.lca.json')
        input_sig = utils.get_test_data('lca/TARA_ASE_MAG_00031.sig')

        cmd = ['lca', 'classify', '--db', db1, db2, '--query', input_sig]
        status, out, err = utils.runscript('sourmash', cmd)

        print(cmd)
        print(out)
        print(err)

        assert 'ID,status,superkingdom,phylum,class,order,family,genus,species' in out
        assert 'TARA_ASE_MAG_00031,found,Bacteria,Proteobacteria,Gammaproteobacteria,Alteromonadales,,,,' in out
        assert 'classified 1 signatures total' in err
        assert 'loaded 2 LCA databases' in err


def test_classify_unknown_hashes():
    with utils.TempDirectory() as location:
        taxcsv = utils.get_test_data('lca-root/tax.csv')
        input_sig1 = utils.get_test_data('lca-root/TARA_MED_MAG_00029.fa.sig')
        input_sig2 = utils.get_test_data('lca-root/TOBG_MED-875.fna.gz.sig')
        lca_db = os.path.join(location, 'lca-root.lca.json')

        cmd = ['lca', 'index', taxcsv, lca_db, input_sig2]
        status, out, err = utils.runscript('sourmash', cmd)

        print(cmd)
        print(out)
        print(err)

        assert os.path.exists(lca_db)

        assert '1 identifiers used out of 2 distinct identifiers in spreadsheet.' in err

        cmd = ['lca', 'classify', '--db', lca_db, '--query', input_sig1]
        status, out, err = utils.runscript('sourmash', cmd)

        print(cmd)
        print(out)
        print(err)

        assert '(root)' not in out
        assert 'TARA_MED_MAG_00029,found,Archaea,Euryarcheoata,unassigned,unassigned,novelFamily_I' in out


def test_single_summarize():
    with utils.TempDirectory() as location:
        db1 = utils.get_test_data('lca/delmont-1.lca.json')
        input_sig = utils.get_test_data('lca/TARA_ASE_MAG_00031.sig')

        cmd = ['lca', 'summarize', '--db', db1, '--query', input_sig]
        status, out, err = utils.runscript('sourmash', cmd)

        print(cmd)
        print(out)
        print(err)

        assert 'loaded 1 signatures from 1 files total.' in err
        assert '100.0%   200   Bacteria;Proteobacteria;Gammaproteobacteria;Alteromonadales' in out


def test_single_summarize_singleton():
    with utils.TempDirectory() as location:
        db1 = utils.get_test_data('lca/delmont-1.lca.json')
        input_sig = utils.get_test_data('lca/TARA_ASE_MAG_00031.sig')

        cmd = ['lca', 'summarize', '--db', db1, '--query', input_sig,]
        status, out, err = utils.runscript('sourmash', cmd)

        print(cmd)
        print(out)
        print(err)

        assert 'loaded 1 signatures from 1 files total.' in err
        assert '100.0%   200   Bacteria;Proteobacteria;Gammaproteobacteria;Alteromonadales' in out
        assert 'test-data/lca/TARA_ASE_MAG_00031.sig:5b438c6c TARA_ASE_MAG_00031' in out


@utils.in_tempdir
def test_single_summarize_traverse(c):
    db1 = utils.get_test_data('lca/delmont-1.lca.json')
    input_sig = utils.get_test_data('lca/TARA_ASE_MAG_00031.sig')
    in_dir = c.output('sigs')
    os.mkdir(in_dir)
    shutil.copyfile(input_sig, os.path.join(in_dir, 'q.sig'))

    cmd = ['lca', 'summarize', '--db', db1, '--query', in_dir]
    c.run_sourmash(*cmd)

    out = c.last_result.out
    print(out)
    err = c.last_result.err
    print(err)

    assert 'loaded 1 signatures from 1 files total.' in err
    assert '100.0%   200   Bacteria;Proteobacteria;Gammaproteobacteria;Alteromonadales' in out

@utils.in_tempdir
def test_single_summarize_singleton_traverse(c):
    db1 = utils.get_test_data('lca/delmont-1.lca.json')
    input_sig = utils.get_test_data('lca/TARA_ASE_MAG_00031.sig')
    in_dir = c.output('sigs')
    os.mkdir(in_dir)
    shutil.copyfile(input_sig, os.path.join(in_dir, 'q.sig'))

    cmd = ['lca', 'summarize', '--db', db1, '--query', in_dir]
    c.run_sourmash(*cmd)

    out = c.last_result.out
    print(out)
    err = c.last_result.err
    print(err)

    assert 'loaded 1 signatures from 1 files total.' in err
    assert '100.0%   200   Bacteria;Proteobacteria;Gammaproteobacteria;Alteromonadales' in out
    assert 'q.sig:5b438c6c TARA_ASE_MAG_00031' in out


def test_single_summarize_to_output():
    with utils.TempDirectory() as location:
        db1 = utils.get_test_data('lca/delmont-1.lca.json')
        input_sig = utils.get_test_data('lca/TARA_ASE_MAG_00031.sig')
        in_dir = os.path.join(location, 'sigs')
        os.mkdir(in_dir)
        shutil.copyfile(input_sig, os.path.join(in_dir, 'q.sig'))

        cmd = ['lca', 'summarize', '--db', db1, '--query', input_sig,
               '-o', os.path.join(location, 'output.txt')]
        status, out, err = utils.runscript('sourmash', cmd)

        print(cmd)
        print(out)
        print(err)

        outdata = open(os.path.join(location, 'output.txt'), 'rt').read()

        assert 'loaded 1 signatures from 1 files total.' in err
        assert '200,Bacteria,Proteobacteria,Gammaproteobacteria' in outdata


def test_single_summarize_scaled():
    with utils.TempDirectory() as location:
        db1 = utils.get_test_data('lca/delmont-1.lca.json')
        input_sig = utils.get_test_data('lca/TARA_ASE_MAG_00031.sig')
        in_dir = os.path.join(location, 'sigs')
        os.mkdir(in_dir)
        shutil.copyfile(input_sig, os.path.join(in_dir, 'q.sig'))

        cmd = ['lca', 'summarize', '--db', db1, '--query', input_sig,
               '--scaled', '100000']
        status, out, err = utils.runscript('sourmash', cmd)

        print(cmd)
        print(out)
        print(err)

        assert 'loaded 1 signatures from 1 files total.' in err
        assert '100.0%    27   Bacteria;Proteobacteria;Gammaproteobacteria;Alteromonadales'


<<<<<<< HEAD
def test_multi_summarize_with_unassigned():
    with utils.TempDirectory() as location:
        taxcsv = utils.get_test_data('lca/delmont-6.csv')
        input_sig1 = utils.get_test_data('lca/TARA_ASE_MAG_00031.sig')
        input_sig2 = utils.get_test_data('lca/TARA_PSW_MAG_00136.sig')
        lca_db = os.path.join(location, 'delmont-1.lca.json')

        cmd = ['lca', 'index', taxcsv, lca_db, input_sig1, input_sig2]
        status, out, err = utils.runscript('sourmash', cmd)

        print(cmd)
        print(out)
        print(err)

        assert os.path.exists(lca_db)

        assert "** assuming column 'MAGs' is identifiers in spreadsheet" in err
        assert "** assuming column 'Domain' is superkingdom in spreadsheet" in err
        assert '2 identifiers used out of 2 distinct identifiers in spreadsheet.' in err

        cmd = ['lca', 'summarize', '--db', lca_db, '--query', input_sig1,
               input_sig2]
        status, out, err = utils.runscript('sourmash', cmd)

        print(cmd)
        print(out)
        print(err)

        assert 'loaded 2 signatures from 2 files total.' in err

        out_lines = out.splitlines()
        out_lines.remove('14.0%   200   Bacteria')
        out_lines.remove('14.0%   200   Bacteria;Proteobacteria;unassigned;unassigned')
        out_lines.remove('86.0%  1231   Eukaryota;Chlorophyta')
        out_lines.remove('86.0%  1231   Eukaryota')
        out_lines.remove('14.0%   200   Bacteria;Proteobacteria')
        out_lines.remove('14.0%   200   Bacteria;Proteobacteria;unassigned')
        out_lines.remove('86.0%  1231   Eukaryota;Chlorophyta;Prasinophyceae')
        out_lines.remove('14.0%   200   Bacteria;Proteobacteria;unassigned;unassigned;Alteromonadaceae')
        out_lines.remove('86.0%  1231   Eukaryota;Chlorophyta;Prasinophyceae;unassigned;unassigned')
        out_lines.remove('86.0%  1231   Eukaryota;Chlorophyta;Prasinophyceae;unassigned')
        out_lines.remove('86.0%  1231   Eukaryota;Chlorophyta;Prasinophyceae;unassigned;unassigned;Ostreococcus')
        assert not out_lines


@utils.in_tempdir
def test_multi_summarize_with_unassigned_fromfile(c):
    # test --query-from-file in lca summarize
    taxcsv = utils.get_test_data('lca/delmont-6.csv')
    input_sig1 = utils.get_test_data('lca/TARA_ASE_MAG_00031.sig')
    input_sig2 = utils.get_test_data('lca/TARA_PSW_MAG_00136.sig')
    lca_db = c.output('delmont-1.lca.json')

    cmd = ['lca', 'index', taxcsv, lca_db, input_sig1, input_sig2]
    c.run_sourmash(*cmd)

    assert os.path.exists(lca_db)

    out = c.last_result.out
    err = c.last_result.err

    assert "** assuming column 'MAGs' is identifiers in spreadsheet" in err
    assert "** assuming column 'Domain' is superkingdom in spreadsheet" in err
    assert '2 identifiers used out of 2 distinct identifiers in spreadsheet.' in err

    queryfile = c.output('query.list')
    with open(queryfile, 'wt') as fp:
        print(input_sig1, file=fp)
        print(input_sig2, file=fp)
    cmd = ['lca', 'summarize', '--db', lca_db, '--query-from-file', queryfile]
    c.run_sourmash(*cmd)

    out = c.last_result.out
    err = c.last_result.err

    assert 'loaded 2 signatures from 2 files total.' in err

    out_lines = out.splitlines()
    print("\noutlines =", out_lines, "\n")
    out_lines.remove('14.0%   200   Bacteria')
    out_lines.remove('14.0%   200   Bacteria;Proteobacteria;unassigned;unassigned')
    out_lines.remove('86.0%  1231   Eukaryota;Chlorophyta')
    out_lines.remove('86.0%  1231   Eukaryota')
    out_lines.remove('14.0%   200   Bacteria;Proteobacteria')
    out_lines.remove('14.0%   200   Bacteria;Proteobacteria;unassigned')
    out_lines.remove('86.0%  1231   Eukaryota;Chlorophyta;Prasinophyceae')
    out_lines.remove('14.0%   200   Bacteria;Proteobacteria;unassigned;unassigned;Alteromonadaceae')
    out_lines.remove('86.0%  1231   Eukaryota;Chlorophyta;Prasinophyceae;unassigned;unassigned')
    out_lines.remove('86.0%  1231   Eukaryota;Chlorophyta;Prasinophyceae;unassigned')
    out_lines.remove('86.0%  1231   Eukaryota;Chlorophyta;Prasinophyceae;unassigned;unassigned;Ostreococcus')
    assert not out_lines


@utils.in_tempdir
def test_multi_summarize_with_unassigned_fromfile_and_query(c):
    # test --query-from-file in lca summarize, with add'l --query sig too
    taxcsv = utils.get_test_data('lca/delmont-6.csv')
    input_sig1 = utils.get_test_data('lca/TARA_ASE_MAG_00031.sig')
    input_sig2 = utils.get_test_data('lca/TARA_PSW_MAG_00136.sig')
    lca_db = c.output('delmont-1.lca.json')

    cmd = ['lca', 'index', taxcsv, lca_db, input_sig1, input_sig2]
    c.run_sourmash(*cmd)

    assert os.path.exists(lca_db)

    out = c.last_result.out
    err = c.last_result.err

    assert "** assuming column 'MAGs' is identifiers in spreadsheet" in err
    assert "** assuming column 'Domain' is superkingdom in spreadsheet" in err
    assert '2 identifiers used out of 2 distinct identifiers in spreadsheet.' in err

    queryfile = c.output('query.list')
    with open(queryfile, 'wt') as fp:
        print(input_sig2, file=fp)
    cmd = ['lca', 'summarize', '--db', lca_db, '--query-from-file', queryfile,
           '--query', input_sig1]
    c.run_sourmash(*cmd)

    out = c.last_result.out
    err = c.last_result.err

    assert 'loaded 2 signatures from 2 files total.' in err

    out_lines = out.splitlines()
    out_lines.remove('14.0%   200   Bacteria')
    out_lines.remove('14.0%   200   Bacteria;Proteobacteria;unassigned;unassigned')
    out_lines.remove('86.0%  1231   Eukaryota;Chlorophyta')
    out_lines.remove('86.0%  1231   Eukaryota')
    out_lines.remove('14.0%   200   Bacteria;Proteobacteria')
    out_lines.remove('14.0%   200   Bacteria;Proteobacteria;unassigned')
    out_lines.remove('86.0%  1231   Eukaryota;Chlorophyta;Prasinophyceae')
    out_lines.remove('14.0%   200   Bacteria;Proteobacteria;unassigned;unassigned;Alteromonadaceae')
    out_lines.remove('86.0%  1231   Eukaryota;Chlorophyta;Prasinophyceae;unassigned;unassigned')
    out_lines.remove('86.0%  1231   Eukaryota;Chlorophyta;Prasinophyceae;unassigned')
    out_lines.remove('86.0%  1231   Eukaryota;Chlorophyta;Prasinophyceae;unassigned;unassigned;Ostreococcus')
    assert not out_lines


=======
>>>>>>> 0a155536
def test_multi_summarize_with_unassigned_singleton():
    with utils.TempDirectory() as location:
        taxcsv = utils.get_test_data('lca/delmont-6.csv')
        input_sig1 = utils.get_test_data('lca/TARA_ASE_MAG_00031.sig')
        input_sig2 = utils.get_test_data('lca/TARA_PSW_MAG_00136.sig')
        lca_db = os.path.join(location, 'delmont-1.lca.json')

        cmd = ['lca', 'index', taxcsv, lca_db, input_sig1, input_sig2]
        status, out, err = utils.runscript('sourmash', cmd)

        print(cmd)
        print(out)
        print(err)

        assert os.path.exists(lca_db)

        assert "** assuming column 'MAGs' is identifiers in spreadsheet" in err
        assert "** assuming column 'Domain' is superkingdom in spreadsheet" in err
        assert '2 identifiers used out of 2 distinct identifiers in spreadsheet.' in err

        cmd = ['lca', 'summarize', '--db', lca_db, '--query', input_sig1,
               input_sig2, '--ignore-abundance']
        status, out, err = utils.runscript('sourmash', cmd)

        print(cmd)
        print(out)
        print(err)

        assert 'loaded 2 signatures from 2 files total.' in err

        out_lines = out.splitlines()
        def remove_line_startswith(x, check=None):
           for line in out_lines:
               if line.startswith(x):
                   out_lines.remove(line)
                   if check:
                       # make sure the check value is in there
                       assert check in line
                   return line
           assert 0, "couldn't find {}".format(x)

        # note, proportions/percentages are now per-file
        remove_line_startswith('100.0%   200   Bacteria ', 'TARA_ASE_MAG_00031.sig:5b438c6c')
        remove_line_startswith('100.0%   200   Bacteria;Proteobacteria;unassigned;unassigned ')
        remove_line_startswith('100.0%  1231   Eukaryota;Chlorophyta ')
        remove_line_startswith('100.0%  1231   Eukaryota ', 'TARA_PSW_MAG_00136.sig:db50b713')
        remove_line_startswith('100.0%   200   Bacteria;Proteobacteria ')
        remove_line_startswith('100.0%   200   Bacteria;Proteobacteria;unassigned ')
        remove_line_startswith('100.0%  1231   Eukaryota;Chlorophyta;Prasinophyceae ')
        remove_line_startswith('100.0%   200   Bacteria;Proteobacteria;unassigned;unassigned;Alteromonadaceae ')
        remove_line_startswith('100.0%  1231   Eukaryota;Chlorophyta;Prasinophyceae;unassigned;unassigned ')
        remove_line_startswith('100.0%  1231   Eukaryota;Chlorophyta;Prasinophyceae;unassigned ')
        remove_line_startswith('100.0%  1231   Eukaryota;Chlorophyta;Prasinophyceae;unassigned;unassigned;Ostreococcus ')
        assert not out_lines


def test_summarize_to_root():
    with utils.TempDirectory() as location:
        taxcsv = utils.get_test_data('lca-root/tax.csv')
        input_sig1 = utils.get_test_data('lca-root/TARA_MED_MAG_00029.fa.sig')
        input_sig2 = utils.get_test_data('lca-root/TOBG_MED-875.fna.gz.sig')
        lca_db = os.path.join(location, 'lca-root.lca.json')

        cmd = ['lca', 'index', taxcsv, lca_db, input_sig1, input_sig2]
        status, out, err = utils.runscript('sourmash', cmd)

        print(cmd)
        print(out)
        print(err)

        assert os.path.exists(lca_db)

        assert '2 identifiers used out of 2 distinct identifiers in spreadsheet.' in err

        cmd = ['lca', 'summarize', '--db', lca_db, '--query', input_sig2,
               '--ignore-abundance']
        status, out, err = utils.runscript('sourmash', cmd)

        print(cmd)
        print(out)
        print(err)

        assert '78.6%    99   Archaea' in out
        assert '21.4%    27   (root)' in out


def test_summarize_unknown_hashes():
    with utils.TempDirectory() as location:
        taxcsv = utils.get_test_data('lca-root/tax.csv')
        input_sig1 = utils.get_test_data('lca-root/TARA_MED_MAG_00029.fa.sig')
        input_sig2 = utils.get_test_data('lca-root/TOBG_MED-875.fna.gz.sig')
        lca_db = os.path.join(location, 'lca-root.lca.json')

        cmd = ['lca', 'index', taxcsv, lca_db, input_sig2]
        status, out, err = utils.runscript('sourmash', cmd)

        print(cmd)
        print(out)
        print(err)

        assert os.path.exists(lca_db)

        assert '1 identifiers used out of 2 distinct identifiers in spreadsheet.' in err

        cmd = ['lca', 'summarize', '--db', lca_db, '--query', input_sig1]
        status, out, err = utils.runscript('sourmash', cmd)

        print(cmd)
        print(out)
        print(err)

        assert '(root)' not in out
        assert '11.5%    27   Archaea;Euryarcheoata;unassigned;unassigned;novelFamily_I' in out


def test_summarize_to_root_abund():
    with utils.TempDirectory() as location:
        taxcsv = utils.get_test_data('lca-root/tax.csv')
        input_sig1 = utils.get_test_data('lca-root/TARA_MED_MAG_00029.fa.sig')
        input_sig2 = utils.get_test_data('lca-root/TOBG_MED-875.fna.gz.sig')
        lca_db = os.path.join(location, 'lca-root.lca.json')

        cmd = ['lca', 'index', taxcsv, lca_db, input_sig1, input_sig2]
        status, out, err = utils.runscript('sourmash', cmd)

        print(cmd)
        print(out)
        print(err)

        assert os.path.exists(lca_db)

        assert '2 identifiers used out of 2 distinct identifiers in spreadsheet.' in err

        cmd = ['lca', 'summarize', '--db', lca_db, '--query', input_sig2]
        status, out, err = utils.runscript('sourmash', cmd)

        print(cmd)
        print(out)
        print(err)

        assert '78.9%   101   Archaea' in out
        assert '21.1%    27   (root)' in out


def test_summarize_unknown_hashes_abund():
    with utils.TempDirectory() as location:
        taxcsv = utils.get_test_data('lca-root/tax.csv')
        input_sig1 = utils.get_test_data('lca-root/TARA_MED_MAG_00029.fa.sig')
        input_sig2 = utils.get_test_data('lca-root/TOBG_MED-875.fna.gz.sig')
        lca_db = os.path.join(location, 'lca-root.lca.json')

        cmd = ['lca', 'index', taxcsv, lca_db, input_sig2]
        status, out, err = utils.runscript('sourmash', cmd)

        print(cmd)
        print(out)
        print(err)

        assert os.path.exists(lca_db)

        assert '1 identifiers used out of 2 distinct identifiers in spreadsheet.' in err

        cmd = ['lca', 'summarize', '--db', lca_db, '--query', input_sig1]
        status, out, err = utils.runscript('sourmash', cmd)

        print(cmd)
        print(out)
        print(err)

        assert '(root)' not in out
        assert '11.5%    27   Archaea;Euryarcheoata;unassigned;unassigned;novelFamily_I' in out


@utils.in_thisdir
def test_lca_summarize_abund_hmp(c):
    # test lca summarize --with-abundance on some real data
    queryfile = utils.get_test_data('hmp-sigs/G36354.sig.gz')
    dbname = utils.get_test_data('hmp-sigs/G36354-matches.lca.json.gz')

    c.run_sourmash('lca', 'summarize', '--db', dbname, '--query', queryfile)

    assert '32.1%  1080   p__Firmicutes;c__Bacilli;o__Lactobacillales' in c.last_result.out


@utils.in_thisdir
def test_lca_summarize_abund_fake_no_abund(c):
    # test lca summarize on some known/fake data; see docs for explanation.
    queryfile = utils.get_test_data('fake-abund/query.sig.gz')
    dbname = utils.get_test_data('fake-abund/matches.lca.json.gz')

    c.run_sourmash('lca', 'summarize', '--db', dbname, '--query', queryfile,
                   '--ignore-abundance')

    assert 'NOTE: discarding abundances in query, since --ignore-abundance' in c.last_result.err
    assert '79.6%   550   Bacteria' in c.last_result.out
    assert '20.4%   141   Archaea' in c.last_result.out


@utils.in_thisdir
def test_lca_summarize_abund_fake_yes_abund(c):
    # test lca summarize abundance weighting on some known/fake data
    queryfile = utils.get_test_data('fake-abund/query.sig.gz')
    dbname = utils.get_test_data('fake-abund/matches.lca.json.gz')

    c.run_sourmash('lca', 'summarize', '--db', dbname, '--query', queryfile)

    assert '43.2%   563   Bacteria' in c.last_result.out
    assert '56.8%   740   Archaea' in c.last_result.out


def test_rankinfo_on_multi():
    with utils.TempDirectory() as location:
        db1 = utils.get_test_data('lca/dir1.lca.json')
        db2 = utils.get_test_data('lca/dir2.lca.json')

        cmd = ['lca', 'rankinfo', db1, db2]
        status, out, err = utils.runscript('sourmash', cmd)

        print(cmd)
        print(out)
        print(err)

        lines = out.splitlines()
        lines.remove('superkingdom: 0 (0.0%)')
        lines.remove('phylum: 464 (12.8%)')
        lines.remove('class: 533 (14.7%)')
        lines.remove('order: 1050 (29.0%)')
        lines.remove('family: 695 (19.2%)')
        lines.remove('genus: 681 (18.8%)')
        lines.remove('species: 200 (5.5%)')
        lines.remove('strain: 0 (0.0%)')

        assert not lines


def test_rankinfo_on_single():
    with utils.TempDirectory() as location:
        db1 = utils.get_test_data('lca/both.lca.json')

        cmd = ['lca', 'rankinfo', db1]
        status, out, err = utils.runscript('sourmash', cmd)

        print(cmd)
        print(out)
        print(err)

        lines = out.splitlines()
        lines.remove('superkingdom: 0 (0.0%)')
        lines.remove('phylum: 464 (12.8%)')
        lines.remove('class: 533 (14.7%)')
        lines.remove('order: 1050 (29.0%)')
        lines.remove('family: 695 (19.2%)')
        lines.remove('genus: 681 (18.8%)')
        lines.remove('species: 200 (5.5%)')
        lines.remove('strain: 0 (0.0%)')

        assert not lines


def test_rankinfo_no_tax():
    with utils.TempDirectory() as location:
        # note: TARA_PSW_MAG_00136 is _not_ in delmont-1.csv.
        taxcsv = utils.get_test_data('lca/delmont-1.csv')
        input_sig = utils.get_test_data('lca/TARA_PSW_MAG_00136.sig')
        lca_db = os.path.join(location, 'delmont-1.lca.json')

        cmd = ['lca', 'index', taxcsv, lca_db, input_sig]
        status, out, err = utils.runscript('sourmash', cmd)

        print(cmd)
        print(out)
        print(err)

        assert os.path.exists(lca_db)

        assert "** assuming column 'MAGs' is identifiers in spreadsheet" in err
        assert "** assuming column 'Domain' is superkingdom in spreadsheet" in err
        assert '0 identifiers used out of 1 distinct identifiers in spreadsheet.' in err

        cmd = ['lca', 'rankinfo', lca_db]
        status, out, err = utils.runscript('sourmash', cmd)


def test_rankinfo_with_min():
    with utils.TempDirectory() as location:
        db1 = utils.get_test_data('lca/dir1.lca.json')
        db2 = utils.get_test_data('lca/dir2.lca.json')

        cmd = ['lca', 'rankinfo', db1, db2, '--minimum-num', '1']
        status, out, err = utils.runscript('sourmash', cmd)

        print(cmd)
        print(out)
        print(err)

        lines = out.splitlines()
        lines.remove('superkingdom: 0 (0.0%)')
        lines.remove('phylum: 464 (12.8%)')
        lines.remove('class: 533 (14.7%)')
        lines.remove('order: 1050 (29.0%)')
        lines.remove('family: 695 (19.2%)')
        lines.remove('genus: 681 (18.8%)')
        lines.remove('species: 200 (5.5%)')
        lines.remove('strain: 0 (0.0%)')

        assert not lines


def test_compare_csv():
    with utils.TempDirectory() as location:
        a = utils.get_test_data('lca/classify-by-both.csv')
        b = utils.get_test_data('lca/tara-delmont-SuppTable3.csv')

        cmd = ['lca', 'compare_csv', a, b, '-f']
        status, out, err = utils.runscript('sourmash', cmd)

        print(cmd)
        print(out)
        print(err)

        assert 'loaded 106 distinct lineages, 957 rows' in err
        assert 'missing 937 assignments in classify spreadsheet.' in err
        assert '20 total assignments, 0 differ between spreadsheets.' in err


def test_compare_csv_real():
    with utils.TempDirectory() as location:
        a = utils.get_test_data('lca/tully-genome-sigs.classify.csv')
        b = utils.get_test_data('lca/tully-query.delmont-db.sigs.classify.csv')

        cmd = ['lca', 'compare_csv', a, b, '--start-column=3', '-f']
        status, out, err = utils.runscript('sourmash', cmd)

        print(cmd)
        print(out)
        print(err)

        assert 'loaded 87 distinct lineages, 2631 rows' in err
        assert 'missing 71 assignments in classify spreadsheet.' in err
        assert 'missing 1380 assignments in custom spreadsheet.' in err
        assert '(these will not be evaluated any further)' in err
        assert '987 total assignments, 889 differ between spreadsheets.' in err
        assert '296 are compatible (one lineage is ancestor of another.' in err
        assert '593 are incompatible (there is a disagreement in the trees).' in err
        assert '164 incompatible at rank superkingdom' in err
        assert '255 incompatible at rank phylum' in err
        assert '107 incompatible at rank class' in err
        assert '54 incompatible at rank order' in err
        assert '13 incompatible at rank family' in err
        assert '0 incompatible at rank genus' in err
        assert '0 incompatible at rank species' in err


def test_single_gather():
    with utils.TempDirectory() as location:
        db1 = utils.get_test_data('lca/delmont-1.lca.json')
        input_sig = utils.get_test_data('lca/TARA_ASE_MAG_00031.sig')
        in_dir = os.path.join(location, 'sigs')
        os.mkdir(in_dir)
        shutil.copyfile(input_sig, os.path.join(in_dir, 'q.sig'))

        cmd = ['lca', 'gather', input_sig, db1]
        status, out, err = utils.runscript('sourmash', cmd)

        print(cmd)
        print(out)
        print(err)

        assert '2.0 Mbp     100.0%  100.0%      Alteromonas_macleodii' in out
        assert 'Query is completely assigned.'


def test_gather_unknown_hashes():
    with utils.TempDirectory() as location:
        taxcsv = utils.get_test_data('lca-root/tax.csv')
        input_sig1 = utils.get_test_data('lca-root/TARA_MED_MAG_00029.fa.sig')
        input_sig2 = utils.get_test_data('lca-root/TOBG_MED-875.fna.gz.sig')
        lca_db = os.path.join(location, 'lca-root.lca.json')

        cmd = ['lca', 'index', taxcsv, lca_db, input_sig2]
        status, out, err = utils.runscript('sourmash', cmd)

        print(cmd)
        print(out)
        print(err)

        assert os.path.exists(lca_db)

        assert '1 identifiers used out of 2 distinct identifiers in spreadsheet.' in err

        cmd = ['lca', 'gather', input_sig1, lca_db]
        status, out, err = utils.runscript('sourmash', cmd)

        print(cmd)
        print(out)
        print(err)

        assert '270.0 kbp    11.5%   21.4%      Archaea; family novelFamily_I' in out
        assert '88.5% (2.1 Mbp) of hashes have no assignment.' in out


def test_gather_combined_results():
    with utils.TempDirectory() as location:
        query_sig = utils.get_test_data('47+63.fa.sig')
        lca_db = utils.get_test_data('lca/47+63.lca.json')

        cmd = ['lca', 'gather', query_sig, lca_db, '-o', 'matches.csv']
        status, out, err = utils.runscript('sourmash', cmd,
                                           in_directory=location)

        print(cmd)
        print(out)
        print(err)

        assert '5.5 Mbp      69.4%  100.0%      Shewanella baltica OS223' in out
        assert '2.4 Mbp      30.6%   47.1%      Shewanella baltica OS185' in out


def test_gather_equiv_results():
    with utils.TempDirectory() as location:
        query_sig = utils.get_test_data('47+63-intersect.fa.sig')
        lca_db = utils.get_test_data('lca/47+63.lca.json')

        cmd = ['lca', 'gather', query_sig, lca_db, '-o', 'matches.csv']
        status, out, err = utils.runscript('sourmash', cmd,
                                           in_directory=location)

        print(cmd)
        print(out)
        print(err)

        assert '2.7 Mbp     100.0%' in out
        assert 'Shewanella baltica' in out
        assert '(** 1 equal matches)' in out
        assert ('OS223' in out) or ('OS185' in out)

        assert os.path.exists(lca_db)

        r = csv.DictReader(open(os.path.join(location, 'matches.csv')))
        row = next(r)
        assert row['n_equal_matches'] == '1'


def test_gather_old_lca_db():
    with utils.TempDirectory() as location:
        query_sig = utils.get_test_data('47+63.fa.sig')
        lca_db = utils.get_test_data('lca/old-db-format-1.json')

        cmd = ['lca', 'gather', query_sig, lca_db]
        status, out, err = utils.runscript('sourmash', cmd,
                                           in_directory=location,
                                           fail_ok=True)

        print(cmd)
        print(out)
        print(err)
        assert 'Error! This is an old-style LCA DB.' in err
        assert status != 0


@utils.in_tempdir
def test_incompat_lca_db_scaled(c):
    # create a database with scaled of 10000
    testdata1 = utils.get_test_data('lca/TARA_ASE_MAG_00031.fa.gz')
    c.run_sourmash('compute', '-k', '25', '--scaled', '10000', testdata1,
                   '-o', 'test_db.sig')
    print(c)

    c.run_sourmash('lca', 'index', utils.get_test_data('lca/delmont-1.csv',),
                   'test.lca.json', 'test_db.sig',
                    '-k', '25', '--scaled', '10000')
    print(c)

    # next, create a query sig with scaled of 100000
    testdata1 = utils.get_test_data('lca/TARA_ASE_MAG_00031.fa.gz')
    c.run_sourmash('compute', '-k', '25', '--scaled', '100000', testdata1,
                   '-o', 'test_query.sig')
    print(c)

    with pytest.raises(ValueError) as e:
        c.run_sourmash('lca', 'gather', 'test_query.sig', 'test.lca.json')
        print(c)

    assert 'new scaled 10000 is lower than current sample scaled 10000' in str(e.value)


@utils.in_thisdir
def test_lca_gather_protein(c):
    # test lca gather on protein foo
    testquery = utils.get_test_data('prot/protein/GCA_001593925.1_ASM159392v1_protein.faa.gz.sig')
    db1 = utils.get_test_data('prot/protein.lca.json.gz')

    c.run_sourmash('lca', 'gather', testquery, db1)

    print(c.last_result.out)

    assert c.last_result.status == 0
    assert 'loaded 1 LCA databases. ksize=57, scaled=100 moltype=protein' in c.last_result.err
    assert '340.9 kbp   100.0%  100.0%      s__B26-1 sp001593925 sp.' in c.last_result.out


@utils.in_thisdir
def test_lca_gather_deprecated_message(c):
    # lca gather is deprecated for 4.0; check message
    testquery = utils.get_test_data('prot/protein/GCA_001593925.1_ASM159392v1_protein.faa.gz.sig')
    db1 = utils.get_test_data('prot/protein.lca.json.gz')

    c.run_sourmash('lca', 'gather', testquery, db1)

    assert c.last_result.status == 0
    assert 'WARNING: lca gather is deprecated as of sourmash 3.4' in c.last_result.err


@utils.in_thisdir
def test_incompat_lca_db_moltype(c):
    # test load of incompatible LCA DBs
    testquery = utils.get_test_data('prot/protein/GCA_001593925.1_ASM159392v1_protein.faa.gz.sig')
    db1 = utils.get_test_data('prot/protein.lca.json.gz')
    db2 = utils.get_test_data('prot/dayhoff.lca.json.gz')

    with pytest.raises(ValueError) as e:
        c.run_sourmash('lca', 'gather', testquery, db1, db2)

    assert 'Exception: multiple moltypes, quitting' in str(e.value)


@utils.in_tempdir
def test_incompat_lca_db_ksize(c):
    # create a database with ksize of 25
    testdata1 = utils.get_test_data('lca/TARA_ASE_MAG_00031.fa.gz')
    c.run_sourmash('compute', '-k', '25', '--scaled', '1000', testdata1,
                   '-o', 'test_db.sig')
    print(c)

    c.run_sourmash('lca', 'index', utils.get_test_data('lca/delmont-1.csv',),
                   'test.lca.json', 'test_db.sig',
                    '-k', '25', '--scaled', '10000')
    print(c)

    # this should fail: the LCA database has ksize 25, and the query sig has
    # no compatible ksizes.
    with pytest.raises(ValueError) as e:
        c.run_sourmash('lca', 'gather', utils.get_test_data('lca/TARA_ASE_MAG_00031.sig'), 'test.lca.json')
    print(c.last_result)

    assert '0 signatures matching ksize and molecule type;' in str(e.value)


@utils.in_tempdir
def test_incompat_lca_db_ksize_2(c):
    # test on gather, not just lca gather
    # create a database with ksize of 25
    testdata1 = utils.get_test_data('lca/TARA_ASE_MAG_00031.fa.gz')
    c.run_sourmash('compute', '-k', '25', '--scaled', '1000', testdata1,
                   '-o', 'test_db.sig')
    print(c)

    c.run_sourmash('lca', 'index', utils.get_test_data('lca/delmont-1.csv',),
                   'test.lca.json', 'test_db.sig',
                    '-k', '25', '--scaled', '10000')
    print(c)

    # this should fail: the LCA database has ksize 25, and the query sig has
    # no compatible ksizes.
    with pytest.raises(ValueError) as e:
        c.run_sourmash('gather', utils.get_test_data('lca/TARA_ASE_MAG_00031.sig'), 'test.lca.json')

    err = c.last_result.err
    print(err)

    assert "ksize on db 'test.lca.json' is 25;" in err
    assert 'this is different from query ksize of 31.' in err


@utils.in_tempdir
def test_lca_index_empty(c):
    # test lca index with an empty taxonomy CSV, followed by a load & gather.
    sig2file = utils.get_test_data('2.fa.sig')
    sig47file = utils.get_test_data('47.fa.sig')
    sig63file = utils.get_test_data('63.fa.sig')

    sig63 = load_one_signature(sig63file, ksize=31)

    # create an empty spreadsheet
    with open(c.output('empty.csv'), 'wt') as fp:
        fp.write('accession,superkingdom,phylum,class,order,family,genus,species,strain')

    # index!
    c.run_sourmash('lca', 'index', 'empty.csv', 'xxx.lca.json',
                   sig2file, sig47file, sig63file, '--scaled', '1000')

    # can we load and search?
    lca_db_filename = c.output('xxx.lca.json')
    db, ksize, scaled = lca_utils.load_single_database(lca_db_filename)

    results = db.gather(sig63)
    assert len(results) == 1
    containment, match_sig, name = results[0]
    assert containment == 1.0
    assert match_sig.minhash == sig63.minhash
    assert name == lca_db_filename


def test_lca_gather_threshold_1():
    # test gather() method, in some detail; see same tests for sbt.
    sig2file = utils.get_test_data('2.fa.sig')
    sig47file = utils.get_test_data('47.fa.sig')
    sig63file = utils.get_test_data('63.fa.sig')

    sig2 = load_one_signature(sig2file, ksize=31)
    sig47 = load_one_signature(sig47file, ksize=31)
    sig63 = load_one_signature(sig63file, ksize=31)

    # construct LCA Database
    db = sourmash.lca.LCA_Database(ksize=31, scaled=1000)
    db.insert(sig2)
    db.insert(sig47)
    db.insert(sig63)

    # now construct query signatures with specific numbers of hashes --
    # note, these signatures all have scaled=1000.

    mins = list(sorted(sig2.minhash.hashes.keys()))
    new_mh = sig2.minhash.copy_and_clear()

    # query with empty hashes
    assert not new_mh
    assert not db.gather(SourmashSignature(new_mh))

    # add one hash
    new_mh.add_hash(mins.pop())
    assert len(new_mh) == 1

    results = db.gather(SourmashSignature(new_mh))
    assert len(results) == 1
    containment, match_sig, name = results[0]
    assert containment == 1.0
    assert match_sig.minhash == sig2.minhash
    assert name == None

    # check with a threshold -> should be no results.
    results = db.gather(SourmashSignature(new_mh), threshold_bp=5000)
    assert not results

    # add three more hashes => length of 4
    new_mh.add_hash(mins.pop())
    new_mh.add_hash(mins.pop())
    new_mh.add_hash(mins.pop())
    assert len(new_mh) == 4

    results = db.gather(SourmashSignature(new_mh))
    assert len(results) == 1
    containment, match_sig, name = results[0]
    assert containment == 1.0
    assert match_sig.minhash == sig2.minhash
    assert name == None

    # check with a too-high threshold -> should be no results.
    results = db.gather(SourmashSignature(new_mh), threshold_bp=5000)
    assert not results


def test_lca_gather_threshold_5():
    # test gather() method, in some detail; see same tests for sbt.
    sig2file = utils.get_test_data('2.fa.sig')
    sig47file = utils.get_test_data('47.fa.sig')
    sig63file = utils.get_test_data('63.fa.sig')

    sig2 = load_one_signature(sig2file, ksize=31)
    sig47 = load_one_signature(sig47file, ksize=31)
    sig63 = load_one_signature(sig63file, ksize=31)

    # construct LCA Database
    db = sourmash.lca.LCA_Database(ksize=31, scaled=1000)
    db.insert(sig2)
    db.insert(sig47)
    db.insert(sig63)

    # now construct query signatures with specific numbers of hashes --
    # note, these signatures both have scaled=1000.

    mins = list(sorted(sig2.minhash.hashes.keys()))
    new_mh = sig2.minhash.copy_and_clear()

    # add five hashes
    for i in range(5):
        new_mh.add_hash(mins.pop())
        new_mh.add_hash(mins.pop())
        new_mh.add_hash(mins.pop())
        new_mh.add_hash(mins.pop())
        new_mh.add_hash(mins.pop())

    # should get a result with no threshold (any match at all is returned)
    results = db.gather(SourmashSignature(new_mh))
    assert len(results) == 1
    containment, match_sig, name = results[0]
    assert containment == 1.0
    assert match_sig.minhash == sig2.minhash
    assert name == None

    # now, check with a threshold_bp that should be meet-able.
    results = db.gather(SourmashSignature(new_mh), threshold_bp=5000)
    assert len(results) == 1
    containment, match_sig, name = results[0]
    assert containment == 1.0
    assert match_sig.minhash == sig2.minhash
    assert name == None


def test_gather_multiple_return():
    sig2file = utils.get_test_data('2.fa.sig')
    sig47file = utils.get_test_data('47.fa.sig')
    sig63file = utils.get_test_data('63.fa.sig')

    sig2 = load_one_signature(sig2file, ksize=31)
    sig47 = load_one_signature(sig47file, ksize=31)
    sig63 = load_one_signature(sig63file, ksize=31)

    # construct LCA Database
    db = sourmash.lca.LCA_Database(ksize=31, scaled=1000)
    db.insert(sig2)
    db.insert(sig47)
    db.insert(sig63)

    # now, run gather. how many results do we get, and are they in the
    # right order?
    results = db.gather(sig63)
    print(len(results))
    assert len(results) == 1
    assert results[0][0] == 1.0


def test_lca_db_protein_build():
    # test programmatic creation of LCA database with protein sigs in it
    sigfile1 = utils.get_test_data('prot/protein/GCA_001593925.1_ASM159392v1_protein.faa.gz.sig')
    sigfile2 = utils.get_test_data('prot/protein/GCA_001593935.1_ASM159393v1_protein.faa.gz.sig')

    sig1 = sourmash.load_one_signature(sigfile1)
    sig2 = sourmash.load_one_signature(sigfile2)
    
    db = sourmash.lca.LCA_Database(ksize=57, scaled=100, moltype='protein')
    assert db.insert(sig1)
    assert db.insert(sig2)

    # check reconstruction --
    mh_list = [ x.minhash for x in db.signatures() ]
    assert len(mh_list) == 2
    assert sig1.minhash in mh_list
    assert sig2.minhash in mh_list

    # and search, gather
    results = db.search(sig1, threshold=0.0)
    assert len(results) == 2

    results = db.gather(sig2)
    assert results[0][0] == 1.0


@utils.in_tempdir
def test_lca_db_protein_save_load(c):
    # test save/load of programmatically created db with protein sigs in it
    sigfile1 = utils.get_test_data('prot/protein/GCA_001593925.1_ASM159392v1_protein.faa.gz.sig')
    sigfile2 = utils.get_test_data('prot/protein/GCA_001593935.1_ASM159393v1_protein.faa.gz.sig')

    sig1 = sourmash.load_one_signature(sigfile1)
    sig2 = sourmash.load_one_signature(sigfile2)
    
    db = sourmash.lca.LCA_Database(ksize=57, scaled=100, moltype='protein')
    assert db.insert(sig1)
    assert db.insert(sig2)

    db.save(c.output('xxx.lca.json'))
    del db

    x = sourmash.lca.lca_db.load_single_database(c.output('xxx.lca.json'))
    db2 = x[0]
    assert db2.moltype == 'protein'

    # check reconstruction --
    mh_list = [ x.minhash for x in db2.signatures() ]
    assert len(mh_list) == 2
    assert sig1.minhash in mh_list
    assert sig2.minhash in mh_list

    # and search, gather
    results = db2.search(sig1, threshold=0.0)
    assert len(results) == 2

    results = db2.gather(sig2)
    assert results[0][0] == 1.0


@utils.in_tempdir
def test_lca_db_protein_command_index(c):
    # test command-line creation of LCA database with protein sigs
    sigfile1 = utils.get_test_data('prot/protein/GCA_001593925.1_ASM159392v1_protein.faa.gz.sig')
    sigfile2 = utils.get_test_data('prot/protein/GCA_001593935.1_ASM159393v1_protein.faa.gz.sig')
    lineages = utils.get_test_data('prot/gtdb-subset-lineages.csv')

    db_out = c.output('protein.lca.json')

    c.run_sourmash('lca', 'index', lineages, db_out, sigfile1, sigfile2,
                   '-C', '3', '--split-identifiers', '--require-taxonomy',
                   '--scaled', '100', '-k', '57', '--protein')

    x = sourmash.lca.lca_db.load_single_database(db_out)
    db2 = x[0]
    assert db2.moltype == 'protein'

    sig1 = sourmash.load_one_signature(sigfile1)
    sig2 = sourmash.load_one_signature(sigfile2)

    # check reconstruction --
    mh_list = [ x.minhash for x in db2.signatures() ]
    assert len(mh_list) == 2
    assert sig1.minhash in mh_list
    assert sig2.minhash in mh_list

    # and search, gather
    results = db2.search(sig1, threshold=0.0)
    assert len(results) == 2

    results = db2.gather(sig2)
    assert results[0][0] == 1.0


@utils.in_thisdir
def test_lca_db_protein_command_search(c):
    # test command-line search/gather of LCA database with protein sigs
    # (LCA database created as above)
    sigfile1 = utils.get_test_data('prot/protein/GCA_001593925.1_ASM159392v1_protein.faa.gz.sig')
    db_out = utils.get_test_data('prot/protein.lca.json.gz')

    c.run_sourmash('search', sigfile1, db_out, '--threshold', '0.0')
    assert '2 matches:' in c.last_result.out

    c.run_sourmash('gather', sigfile1, db_out)
    assert 'found 1 matches total' in c.last_result.out
    assert 'the recovered matches hit 100.0% of the query' in c.last_result.out


def test_lca_db_hp_build():
    # test programmatic creation of LCA database with hp sigs in it
    sigfile1 = utils.get_test_data('prot/hp/GCA_001593925.1_ASM159392v1_protein.faa.gz.sig')
    sigfile2 = utils.get_test_data('prot/hp/GCA_001593935.1_ASM159393v1_protein.faa.gz.sig')

    sig1 = sourmash.load_one_signature(sigfile1)
    sig2 = sourmash.load_one_signature(sigfile2)
    
    db = sourmash.lca.LCA_Database(ksize=57, scaled=100, moltype='hp')
    assert db.insert(sig1)
    assert db.insert(sig2)

    # check reconstruction --
    mh_list = [ x.minhash for x in db.signatures() ]
    assert len(mh_list) == 2
    assert sig1.minhash in mh_list
    assert sig2.minhash in mh_list

    # and search, gather
    results = db.search(sig1, threshold=0.0)
    assert len(results) == 2

    results = db.gather(sig2)
    assert results[0][0] == 1.0


@utils.in_tempdir
def test_lca_db_hp_save_load(c):
    # test save/load of programmatically created db with hp sigs in it
    sigfile1 = utils.get_test_data('prot/hp/GCA_001593925.1_ASM159392v1_protein.faa.gz.sig')
    sigfile2 = utils.get_test_data('prot/hp/GCA_001593935.1_ASM159393v1_protein.faa.gz.sig')

    sig1 = sourmash.load_one_signature(sigfile1)
    sig2 = sourmash.load_one_signature(sigfile2)
    
    db = sourmash.lca.LCA_Database(ksize=57, scaled=100, moltype='hp')
    assert db.insert(sig1)
    assert db.insert(sig2)

    db.save(c.output('xxx.lca.json'))
    del db

    x = sourmash.lca.lca_db.load_single_database(c.output('xxx.lca.json'))
    db2 = x[0]
    assert db2.moltype == 'hp'

    # check reconstruction --
    mh_list = [ x.minhash for x in db2.signatures() ]
    assert len(mh_list) == 2
    assert sig1.minhash in mh_list
    assert sig2.minhash in mh_list

    # and search, gather
    results = db2.search(sig1, threshold=0.0)
    assert len(results) == 2

    results = db2.gather(sig2)
    assert results[0][0] == 1.0


@utils.in_tempdir
def test_lca_db_hp_command_index(c):
    # test command-line creation of LCA database with hp sigs
    sigfile1 = utils.get_test_data('prot/hp/GCA_001593925.1_ASM159392v1_protein.faa.gz.sig')
    sigfile2 = utils.get_test_data('prot/hp/GCA_001593935.1_ASM159393v1_protein.faa.gz.sig')
    lineages = utils.get_test_data('prot/gtdb-subset-lineages.csv')

    db_out = c.output('hp.lca.json')

    c.run_sourmash('lca', 'index', lineages, db_out, sigfile1, sigfile2,
                   '-C', '3', '--split-identifiers', '--require-taxonomy',
                   '--scaled', '100', '-k', '57', '--hp')

    x = sourmash.lca.lca_db.load_single_database(db_out)
    db2 = x[0]
    assert db2.moltype == 'hp'

    sig1 = sourmash.load_one_signature(sigfile1)
    sig2 = sourmash.load_one_signature(sigfile2)

    # check reconstruction --
    mh_list = [ x.minhash for x in db2.signatures() ]
    assert len(mh_list) == 2
    assert sig1.minhash in mh_list
    assert sig2.minhash in mh_list

    # and search, gather
    results = db2.search(sig1, threshold=0.0)
    assert len(results) == 2

    results = db2.gather(sig2)
    assert results[0][0] == 1.0


@utils.in_thisdir
def test_lca_db_hp_command_search(c):
    # test command-line search/gather of LCA database with hp sigs
    # (LCA database created as above)
    sigfile1 = utils.get_test_data('prot/hp/GCA_001593925.1_ASM159392v1_protein.faa.gz.sig')
    db_out = utils.get_test_data('prot/hp.lca.json.gz')

    c.run_sourmash('search', sigfile1, db_out, '--threshold', '0.0')
    assert '2 matches:' in c.last_result.out

    c.run_sourmash('gather', sigfile1, db_out, '--threshold', '0.0')
    assert 'found 1 matches total' in c.last_result.out
    assert 'the recovered matches hit 100.0% of the query' in c.last_result.out


def test_lca_db_dayhoff_build():
    # test programmatic creation of LCA database with dayhoff sigs in it
    sigfile1 = utils.get_test_data('prot/dayhoff/GCA_001593925.1_ASM159392v1_protein.faa.gz.sig')
    sigfile2 = utils.get_test_data('prot/dayhoff/GCA_001593935.1_ASM159393v1_protein.faa.gz.sig')

    sig1 = sourmash.load_one_signature(sigfile1)
    sig2 = sourmash.load_one_signature(sigfile2)
    
    db = sourmash.lca.LCA_Database(ksize=57, scaled=100, moltype='dayhoff')
    assert db.insert(sig1)
    assert db.insert(sig2)

    # check reconstruction --
    mh_list = [ x.minhash for x in db.signatures() ]
    assert len(mh_list) == 2
    assert sig1.minhash in mh_list
    assert sig2.minhash in mh_list

    # and search, gather
    results = db.search(sig1, threshold=0.0)
    assert len(results) == 2

    results = db.gather(sig2)
    assert results[0][0] == 1.0


@utils.in_tempdir
def test_lca_db_dayhoff_save_load(c):
    # test save/load of programmatically created db with dayhoff sigs in it
    sigfile1 = utils.get_test_data('prot/dayhoff/GCA_001593925.1_ASM159392v1_protein.faa.gz.sig')
    sigfile2 = utils.get_test_data('prot/dayhoff/GCA_001593935.1_ASM159393v1_protein.faa.gz.sig')

    sig1 = sourmash.load_one_signature(sigfile1)
    sig2 = sourmash.load_one_signature(sigfile2)
    
    db = sourmash.lca.LCA_Database(ksize=57, scaled=100, moltype='dayhoff')
    assert db.insert(sig1)
    assert db.insert(sig2)

    db.save(c.output('xxx.lca.json'))
    del db

    x = sourmash.lca.lca_db.load_single_database(c.output('xxx.lca.json'))
    db2 = x[0]
    assert db2.moltype == 'dayhoff'

    # check reconstruction --
    mh_list = [ x.minhash for x in db2.signatures() ]
    assert len(mh_list) == 2
    assert sig1.minhash in mh_list
    assert sig2.minhash in mh_list

    # and search, gather
    results = db2.search(sig1, threshold=0.0)
    assert len(results) == 2

    results = db2.gather(sig2)
    assert results[0][0] == 1.0


@utils.in_tempdir
def test_lca_db_dayhoff_command_index(c):
    # test command-line creation of LCA database with dayhoff sigs
    sigfile1 = utils.get_test_data('prot/dayhoff/GCA_001593925.1_ASM159392v1_protein.faa.gz.sig')
    sigfile2 = utils.get_test_data('prot/dayhoff/GCA_001593935.1_ASM159393v1_protein.faa.gz.sig')
    lineages = utils.get_test_data('prot/gtdb-subset-lineages.csv')

    db_out = c.output('dayhoff.lca.json')

    c.run_sourmash('lca', 'index', lineages, db_out, sigfile1, sigfile2,
                   '-C', '3', '--split-identifiers', '--require-taxonomy',
                   '--scaled', '100', '-k', '57', '--dayhoff')

    x = sourmash.lca.lca_db.load_single_database(db_out)
    db2 = x[0]
    assert db2.moltype == 'dayhoff'

    sig1 = sourmash.load_one_signature(sigfile1)
    sig2 = sourmash.load_one_signature(sigfile2)

    # check reconstruction --
    mh_list = [ x.minhash for x in db2.signatures() ]
    assert len(mh_list) == 2
    assert sig1.minhash in mh_list
    assert sig2.minhash in mh_list

    # and search, gather
    results = db2.search(sig1, threshold=0.0)
    assert len(results) == 2

    results = db2.gather(sig2)
    assert results[0][0] == 1.0


@utils.in_thisdir
def test_lca_db_dayhoff_command_search(c):
    # test command-line search/gather of LCA database with dayhoff sigs
    # (LCA database created as above)
    sigfile1 = utils.get_test_data('prot/dayhoff/GCA_001593925.1_ASM159392v1_protein.faa.gz.sig')
    db_out = utils.get_test_data('prot/dayhoff.lca.json.gz')

    c.run_sourmash('search', sigfile1, db_out, '--threshold', '0.0')
    assert '2 matches:' in c.last_result.out

    c.run_sourmash('gather', sigfile1, db_out, '--threshold', '0.0')
    assert 'found 1 matches total' in c.last_result.out
    assert 'the recovered matches hit 100.0% of the query' in c.last_result.out<|MERGE_RESOLUTION|>--- conflicted
+++ resolved
@@ -66,123 +66,6 @@
         lca_db.insert(ss)
 
 
-<<<<<<< HEAD
-=======
-def test_api_create_insert_ident():
-    # test some internal implementation stuff: signature inserted with
-    # different ident than name.
-    ss = sourmash.load_one_signature(utils.get_test_data('47.fa.sig'),
-                                     ksize=31)
-
-    lca_db = sourmash.lca.LCA_Database(ksize=31, scaled=1000)
-    lca_db.insert(ss, ident='foo')
-
-    ident = 'foo'
-    assert len(lca_db.ident_to_name) == 1
-    assert ident in lca_db.ident_to_name
-    assert lca_db.ident_to_name[ident] == ss.name()
-    assert len(lca_db.ident_to_idx) == 1
-    assert lca_db.ident_to_idx[ident] == 0
-    assert len(lca_db.hashval_to_idx) == len(ss.minhash)
-    assert len(lca_db.idx_to_ident) == 1
-    assert lca_db.idx_to_ident[0] == ident
-
-    set_of_values = set()
-    for vv in lca_db.hashval_to_idx.values():
-        set_of_values.update(vv)
-    assert len(set_of_values) == 1
-    assert set_of_values == { 0 }
-    
-    assert not lca_db.idx_to_lid          # no lineage added
-    assert not lca_db.lid_to_lineage      # no lineage added
-    assert not lca_db.lineage_to_lid
-    assert not lca_db.lid_to_idx
-
-
-def test_api_create_insert_two():
-    # check internal details if multiple signatures are inserted.
-    ss = sourmash.load_one_signature(utils.get_test_data('47.fa.sig'),
-                                     ksize=31)
-    ss2 = sourmash.load_one_signature(utils.get_test_data('63.fa.sig'),
-                                      ksize=31)
-
-    lca_db = sourmash.lca.LCA_Database(ksize=31, scaled=1000)
-    lca_db.insert(ss, ident='foo')
-    lca_db.insert(ss2, ident='bar')
-
-    ident = 'foo'
-    ident2 = 'bar'
-    assert len(lca_db.ident_to_name) == 2
-    assert ident in lca_db.ident_to_name
-    assert ident2 in lca_db.ident_to_name
-    assert lca_db.ident_to_name[ident] == ss.name()
-    assert lca_db.ident_to_name[ident2] == ss2.name()
-
-    assert len(lca_db.ident_to_idx) == 2
-    assert lca_db.ident_to_idx[ident] == 0
-    assert lca_db.ident_to_idx[ident2] == 1
-
-    combined_mins = set(ss.minhash.hashes.keys())
-    combined_mins.update(set(ss2.minhash.hashes.keys()))
-    assert len(lca_db.hashval_to_idx) == len(combined_mins)
-
-    assert len(lca_db.idx_to_ident) == 2
-    assert lca_db.idx_to_ident[0] == ident
-    assert lca_db.idx_to_ident[1] == ident2
-
-    set_of_values = set()
-    for vv in lca_db.hashval_to_idx.values():
-        set_of_values.update(vv)
-    assert len(set_of_values) == 2
-    assert set_of_values == { 0, 1 }
-
-    assert not lca_db.idx_to_lid          # no lineage added
-    assert not lca_db.lid_to_lineage      # no lineage added
-    assert not lca_db.lineage_to_lid
-    assert not lca_db.lid_to_idx
-
-
-def test_api_create_insert_w_lineage():
-    # test some internal implementation stuff - insert signature w/lineage
-    ss = sourmash.load_one_signature(utils.get_test_data('47.fa.sig'),
-                                     ksize=31)
-
-    lca_db = sourmash.lca.LCA_Database(ksize=31, scaled=1000)
-    lineage = ((LineagePair('rank1', 'name1'),
-                LineagePair('rank2', 'name2')))
-    
-    lca_db.insert(ss, lineage=lineage)
-
-    # basic ident stuff
-    ident = ss.name()
-    assert len(lca_db.ident_to_name) == 1
-    assert ident in lca_db.ident_to_name
-    assert lca_db.ident_to_name[ident] == ident
-    assert len(lca_db.ident_to_idx) == 1
-    assert lca_db.ident_to_idx[ident] == 0
-    assert len(lca_db.hashval_to_idx) == len(ss.minhash)
-    assert len(lca_db.idx_to_ident) == 1
-    assert lca_db.idx_to_ident[0] == ident
-
-    # all hash values added
-    set_of_values = set()
-    for vv in lca_db.hashval_to_idx.values():
-        set_of_values.update(vv)
-    assert len(set_of_values) == 1
-    assert set_of_values == { 0 }
-
-    # check lineage stuff
-    assert len(lca_db.idx_to_lid) == 1
-    assert lca_db.idx_to_lid[0] == 0
-    assert len(lca_db.lid_to_lineage) == 1
-    assert lca_db.lid_to_lineage[0] == lineage
-    assert lca_db.lid_to_idx[0] == { 0 }
-
-    assert len(lca_db.lineage_to_lid) == 1
-    assert lca_db.lineage_to_lid[lineage] == 0
-
-
->>>>>>> 0a155536
 def test_api_create_insert_w_bad_lineage():
     # test some internal implementation stuff - insert signature w/bad lineage
     ss = sourmash.load_one_signature(utils.get_test_data('47.fa.sig'),
@@ -286,56 +169,6 @@
     assert retrieved_sig.minhash == ss.minhash
 
 
-<<<<<<< HEAD
-=======
-def test_api_create_insert_two_then_scale():
-    # construct database, THEN downsample
-    ss = sourmash.load_one_signature(utils.get_test_data('47.fa.sig'),
-                                     ksize=31)
-    ss2 = sourmash.load_one_signature(utils.get_test_data('63.fa.sig'),
-                                      ksize=31)
-
-    lca_db = sourmash.lca.LCA_Database(ksize=31, scaled=1000)
-    lca_db.insert(ss)
-    lca_db.insert(ss2)
-
-    # downsample everything to 5000
-    lca_db.downsample_scaled(5000)
-
-    ss.minhash = ss.minhash.downsample(scaled=5000)
-    ss2.minhash = ss2.minhash.downsample(scaled=5000)
-
-    # & check...
-    combined_mins = set(ss.minhash.hashes.keys())
-    combined_mins.update(set(ss2.minhash.hashes.keys()))
-    assert len(lca_db.hashval_to_idx) == len(combined_mins)
-
-
-def test_api_create_insert_scale_two():
-    # downsample while constructing database
-    ss = sourmash.load_one_signature(utils.get_test_data('47.fa.sig'),
-                                     ksize=31)
-    ss2 = sourmash.load_one_signature(utils.get_test_data('63.fa.sig'),
-                                      ksize=31)
-
-    # downsample to 5000 while inserting:
-    lca_db = sourmash.lca.LCA_Database(ksize=31, scaled=5000)
-    count = lca_db.insert(ss)
-    assert count == 1037
-    assert count == len(ss.minhash.downsample(scaled=5000))
-    lca_db.insert(ss2)
-
-    # downsample sigs to 5000
-    ss.minhash = ss.minhash.downsample(scaled=5000)
-    ss2.minhash = ss2.minhash.downsample(scaled=5000)
-
-    # & check...
-    combined_mins = set(ss.minhash.hashes.keys())
-    combined_mins.update(set(ss2.minhash.hashes.keys()))
-    assert len(lca_db.hashval_to_idx) == len(combined_mins)
-
-
->>>>>>> 0a155536
 def test_load_single_db():
     filename = utils.get_test_data('lca/delmont-1.lca.json')
     db, ksize, scaled = lca_utils.load_single_database(filename)
@@ -1366,149 +1199,6 @@
         assert '100.0%    27   Bacteria;Proteobacteria;Gammaproteobacteria;Alteromonadales'
 
 
-<<<<<<< HEAD
-def test_multi_summarize_with_unassigned():
-    with utils.TempDirectory() as location:
-        taxcsv = utils.get_test_data('lca/delmont-6.csv')
-        input_sig1 = utils.get_test_data('lca/TARA_ASE_MAG_00031.sig')
-        input_sig2 = utils.get_test_data('lca/TARA_PSW_MAG_00136.sig')
-        lca_db = os.path.join(location, 'delmont-1.lca.json')
-
-        cmd = ['lca', 'index', taxcsv, lca_db, input_sig1, input_sig2]
-        status, out, err = utils.runscript('sourmash', cmd)
-
-        print(cmd)
-        print(out)
-        print(err)
-
-        assert os.path.exists(lca_db)
-
-        assert "** assuming column 'MAGs' is identifiers in spreadsheet" in err
-        assert "** assuming column 'Domain' is superkingdom in spreadsheet" in err
-        assert '2 identifiers used out of 2 distinct identifiers in spreadsheet.' in err
-
-        cmd = ['lca', 'summarize', '--db', lca_db, '--query', input_sig1,
-               input_sig2]
-        status, out, err = utils.runscript('sourmash', cmd)
-
-        print(cmd)
-        print(out)
-        print(err)
-
-        assert 'loaded 2 signatures from 2 files total.' in err
-
-        out_lines = out.splitlines()
-        out_lines.remove('14.0%   200   Bacteria')
-        out_lines.remove('14.0%   200   Bacteria;Proteobacteria;unassigned;unassigned')
-        out_lines.remove('86.0%  1231   Eukaryota;Chlorophyta')
-        out_lines.remove('86.0%  1231   Eukaryota')
-        out_lines.remove('14.0%   200   Bacteria;Proteobacteria')
-        out_lines.remove('14.0%   200   Bacteria;Proteobacteria;unassigned')
-        out_lines.remove('86.0%  1231   Eukaryota;Chlorophyta;Prasinophyceae')
-        out_lines.remove('14.0%   200   Bacteria;Proteobacteria;unassigned;unassigned;Alteromonadaceae')
-        out_lines.remove('86.0%  1231   Eukaryota;Chlorophyta;Prasinophyceae;unassigned;unassigned')
-        out_lines.remove('86.0%  1231   Eukaryota;Chlorophyta;Prasinophyceae;unassigned')
-        out_lines.remove('86.0%  1231   Eukaryota;Chlorophyta;Prasinophyceae;unassigned;unassigned;Ostreococcus')
-        assert not out_lines
-
-
-@utils.in_tempdir
-def test_multi_summarize_with_unassigned_fromfile(c):
-    # test --query-from-file in lca summarize
-    taxcsv = utils.get_test_data('lca/delmont-6.csv')
-    input_sig1 = utils.get_test_data('lca/TARA_ASE_MAG_00031.sig')
-    input_sig2 = utils.get_test_data('lca/TARA_PSW_MAG_00136.sig')
-    lca_db = c.output('delmont-1.lca.json')
-
-    cmd = ['lca', 'index', taxcsv, lca_db, input_sig1, input_sig2]
-    c.run_sourmash(*cmd)
-
-    assert os.path.exists(lca_db)
-
-    out = c.last_result.out
-    err = c.last_result.err
-
-    assert "** assuming column 'MAGs' is identifiers in spreadsheet" in err
-    assert "** assuming column 'Domain' is superkingdom in spreadsheet" in err
-    assert '2 identifiers used out of 2 distinct identifiers in spreadsheet.' in err
-
-    queryfile = c.output('query.list')
-    with open(queryfile, 'wt') as fp:
-        print(input_sig1, file=fp)
-        print(input_sig2, file=fp)
-    cmd = ['lca', 'summarize', '--db', lca_db, '--query-from-file', queryfile]
-    c.run_sourmash(*cmd)
-
-    out = c.last_result.out
-    err = c.last_result.err
-
-    assert 'loaded 2 signatures from 2 files total.' in err
-
-    out_lines = out.splitlines()
-    print("\noutlines =", out_lines, "\n")
-    out_lines.remove('14.0%   200   Bacteria')
-    out_lines.remove('14.0%   200   Bacteria;Proteobacteria;unassigned;unassigned')
-    out_lines.remove('86.0%  1231   Eukaryota;Chlorophyta')
-    out_lines.remove('86.0%  1231   Eukaryota')
-    out_lines.remove('14.0%   200   Bacteria;Proteobacteria')
-    out_lines.remove('14.0%   200   Bacteria;Proteobacteria;unassigned')
-    out_lines.remove('86.0%  1231   Eukaryota;Chlorophyta;Prasinophyceae')
-    out_lines.remove('14.0%   200   Bacteria;Proteobacteria;unassigned;unassigned;Alteromonadaceae')
-    out_lines.remove('86.0%  1231   Eukaryota;Chlorophyta;Prasinophyceae;unassigned;unassigned')
-    out_lines.remove('86.0%  1231   Eukaryota;Chlorophyta;Prasinophyceae;unassigned')
-    out_lines.remove('86.0%  1231   Eukaryota;Chlorophyta;Prasinophyceae;unassigned;unassigned;Ostreococcus')
-    assert not out_lines
-
-
-@utils.in_tempdir
-def test_multi_summarize_with_unassigned_fromfile_and_query(c):
-    # test --query-from-file in lca summarize, with add'l --query sig too
-    taxcsv = utils.get_test_data('lca/delmont-6.csv')
-    input_sig1 = utils.get_test_data('lca/TARA_ASE_MAG_00031.sig')
-    input_sig2 = utils.get_test_data('lca/TARA_PSW_MAG_00136.sig')
-    lca_db = c.output('delmont-1.lca.json')
-
-    cmd = ['lca', 'index', taxcsv, lca_db, input_sig1, input_sig2]
-    c.run_sourmash(*cmd)
-
-    assert os.path.exists(lca_db)
-
-    out = c.last_result.out
-    err = c.last_result.err
-
-    assert "** assuming column 'MAGs' is identifiers in spreadsheet" in err
-    assert "** assuming column 'Domain' is superkingdom in spreadsheet" in err
-    assert '2 identifiers used out of 2 distinct identifiers in spreadsheet.' in err
-
-    queryfile = c.output('query.list')
-    with open(queryfile, 'wt') as fp:
-        print(input_sig2, file=fp)
-    cmd = ['lca', 'summarize', '--db', lca_db, '--query-from-file', queryfile,
-           '--query', input_sig1]
-    c.run_sourmash(*cmd)
-
-    out = c.last_result.out
-    err = c.last_result.err
-
-    assert 'loaded 2 signatures from 2 files total.' in err
-
-    out_lines = out.splitlines()
-    out_lines.remove('14.0%   200   Bacteria')
-    out_lines.remove('14.0%   200   Bacteria;Proteobacteria;unassigned;unassigned')
-    out_lines.remove('86.0%  1231   Eukaryota;Chlorophyta')
-    out_lines.remove('86.0%  1231   Eukaryota')
-    out_lines.remove('14.0%   200   Bacteria;Proteobacteria')
-    out_lines.remove('14.0%   200   Bacteria;Proteobacteria;unassigned')
-    out_lines.remove('86.0%  1231   Eukaryota;Chlorophyta;Prasinophyceae')
-    out_lines.remove('14.0%   200   Bacteria;Proteobacteria;unassigned;unassigned;Alteromonadaceae')
-    out_lines.remove('86.0%  1231   Eukaryota;Chlorophyta;Prasinophyceae;unassigned;unassigned')
-    out_lines.remove('86.0%  1231   Eukaryota;Chlorophyta;Prasinophyceae;unassigned')
-    out_lines.remove('86.0%  1231   Eukaryota;Chlorophyta;Prasinophyceae;unassigned;unassigned;Ostreococcus')
-    assert not out_lines
-
-
-=======
->>>>>>> 0a155536
 def test_multi_summarize_with_unassigned_singleton():
     with utils.TempDirectory() as location:
         taxcsv = utils.get_test_data('lca/delmont-6.csv')
