--- conflicted
+++ resolved
@@ -2,12 +2,8 @@
 
 import sourmash
 from abc import abstractmethod, ABC
-<<<<<<< HEAD
-from collections import namedtuple, Counter
-=======
 from collections import namedtuple
 import os
->>>>>>> 9dcf25bd
 
 
 class Index(ABC):
@@ -241,6 +237,99 @@
                 siglist.append(ss)
 
         return LinearIndex(siglist, self.filename)
+
+
+class CounterGatherIndex(Index):
+    def __init__(self, query):
+        self.query = query
+        self.siglist = []
+        self.counter = Counter()
+
+    def insert(self, ss):
+        i = len(self.siglist)
+        self.siglist.append(ss)
+        self.counter[i] = self.query.minhash.count_common(ss.minhash, True)
+
+    def gather(self, query, *args, **kwargs):
+        "Perform compositional analysis of the query using the gather algorithm"
+        if not query.minhash:             # empty query? quit.
+            return []
+
+        scaled = query.minhash.scaled
+        if not scaled:
+            raise ValueError('gather requires scaled signatures')
+
+        threshold_bp = kwargs.get('threshold_bp', 0.0)
+        threshold = 0.0
+        n_threshold_hashes = 0
+
+        # are we setting a threshold?
+        if threshold_bp:
+            # if we have a threshold_bp of N, then that amounts to N/scaled
+            # hashes:
+            n_threshold_hashes = float(threshold_bp) / scaled
+
+            # that then requires the following containment:
+            threshold = n_threshold_hashes / len(query.minhash)
+
+            # is it too high to ever match? if so, exit.
+            if threshold > 1.0:
+                return []
+
+        # Decompose query into matching signatures using a greedy approach (gather)
+        results = []
+        counter = self.counter
+        siglist = self.siglist
+        match_size = n_threshold_hashes
+
+        if counter:
+            most_common = counter.most_common()
+            dataset_id, size = most_common.pop(0)
+            if size >= n_threshold_hashes:
+                match_size = size
+            else:
+                return []
+
+            match = siglist[dataset_id]
+            del counter[dataset_id]
+            cont = query.minhash.contained_by(match.minhash, True)
+            if cont and cont >= threshold:
+                results.append((cont, match, getattr(self, "filename", None)))
+            intersect_mh = query.minhash.copy_and_clear()
+            hashes = set(query.minhash.hashes).intersection(match.minhash.hashes)
+            intersect_mh.add_many(hashes)
+
+            # Prepare counter for finding the next match by decrementing
+            # all hashes found in the current match in other datasets
+            for (dataset_id, _) in most_common:
+                remaining_sig = siglist[dataset_id]
+                intersect_count = remaining_sig.minhash.count_common(intersect_mh, True)
+                counter[dataset_id] -= intersect_count
+                if counter[dataset_id] == 0:
+                    del counter[dataset_id]
+
+        assert len(results) <= 1 #  no sorting needed
+
+        return results
+
+    def signatures(self):
+        raise NotImplementedError
+
+    @classmethod
+    def load(self, *args):
+        raise NotImplementedError
+
+    def save(self, *args):
+        raise NotImplementedError
+
+    def find(self, search_fn, *args, **kwargs):
+        raise NotImplementedError
+
+    def search(self, query, *args, **kwargs):
+        pass
+
+    def select(self, *args, **kwargs):
+        pass
 
 
 class MultiIndex(Index):
@@ -373,102 +462,4 @@
             
         results.sort(reverse=True, key=lambda x: (x[0], x[1].md5sum()))
 
-<<<<<<< HEAD
-        siglist=select_sigs(self._signatures, ksize, moltype)
-        return LinearIndex(siglist, self.filename)
-
-
-class CounterGatherIndex(Index):
-    def __init__(self, query):
-        self.query = query
-        self.siglist = []
-        self.counter = Counter()
-
-    def insert(self, ss):
-        i = len(self.siglist)
-        self.siglist.append(ss)
-        self.counter[i] = self.query.minhash.count_common(ss.minhash, True)
-
-    def gather(self, query, *args, **kwargs):
-        "Perform compositional analysis of the query using the gather algorithm"
-        if not query.minhash:             # empty query? quit.
-            return []
-
-        scaled = query.minhash.scaled
-        if not scaled:
-            raise ValueError('gather requires scaled signatures')
-
-        threshold_bp = kwargs.get('threshold_bp', 0.0)
-        threshold = 0.0
-        n_threshold_hashes = 0
-
-        # are we setting a threshold?
-        if threshold_bp:
-            # if we have a threshold_bp of N, then that amounts to N/scaled
-            # hashes:
-            n_threshold_hashes = float(threshold_bp) / scaled
-
-            # that then requires the following containment:
-            threshold = n_threshold_hashes / len(query.minhash)
-
-            # is it too high to ever match? if so, exit.
-            if threshold > 1.0:
-                return []
-
-        # Decompose query into matching signatures using a greedy approach (gather)
-        results = []
-        counter = self.counter
-        siglist = self.siglist
-        match_size = n_threshold_hashes
-
-        if counter:
-            most_common = counter.most_common()
-            dataset_id, size = most_common.pop(0)
-            if size >= n_threshold_hashes:
-                match_size = size
-            else:
-                return []
-
-            match = siglist[dataset_id]
-            del counter[dataset_id]
-            cont = query.minhash.contained_by(match.minhash, True)
-            if cont and cont >= threshold:
-                results.append((cont, match, getattr(self, "filename", None)))
-            intersect_mh = query.minhash.copy_and_clear()
-            hashes = set(query.minhash.hashes).intersection(match.minhash.hashes)
-            intersect_mh.add_many(hashes)
-
-            # Prepare counter for finding the next match by decrementing
-            # all hashes found in the current match in other datasets
-            for (dataset_id, _) in most_common:
-                remaining_sig = siglist[dataset_id]
-                intersect_count = remaining_sig.minhash.count_common(intersect_mh, True)
-                counter[dataset_id] -= intersect_count
-                if counter[dataset_id] == 0:
-                    del counter[dataset_id]
-
-        assert len(results) <= 1 #  no sorting needed
-
-        return results
-
-    def signatures(self):
-        raise NotImplementedError
-
-    @classmethod
-    def load(self, *args):
-        raise NotImplementedError
-
-    def save(self, *args):
-        raise NotImplementedError
-
-    def find(self, search_fn, *args, **kwargs):
-        raise NotImplementedError
-
-    def search(self, query, *args, **kwargs):
-        pass
-
-    def select(self, *args, **kwargs):
-        pass
-=======
-        return results
->>>>>>> 9dcf25bd
+        return results